--- conflicted
+++ resolved
@@ -276,22 +276,19 @@
 	if err != nil {
 		statedb.RevertToSnapshot(snapshot)
 	}
-<<<<<<< HEAD
 
 	// Commit block
 	statedb.Finalise(config.IsEIP158(block.Number()))
 	statedb.AccountsIntermediateRoot()
-	statedb.Commit(nil)
-=======
->>>>>>> bed84606
+	statedb.Commit(block.NumberU64(), nil)
 	// Add 0-value mining reward. This only makes a difference in the cases
 	// where
 	// - the coinbase self-destructed, or
 	// - there are only 'bad' transactions, which aren't executed. In those cases,
 	//   the coinbase gets no txfee, so isn't created, and thus needs to be touched
 	statedb.AddBalance(block.Coinbase(), new(big.Int))
-	// Commit block
-	root, _ := statedb.Commit(block.NumberU64(), config.IsEIP158(block.Number()))
+	// And _now_ get the state root
+	root := statedb.IntermediateRoot(config.IsEIP158(block.Number()))
 	return snaps, statedb, root, err
 }
 
@@ -311,16 +308,9 @@
 		}
 	}
 	// Commit and re-open to start with a clean state.
-<<<<<<< HEAD
 	statedb.Finalise(false)
 	statedb.AccountsIntermediateRoot()
-	root, _, _ := statedb.Commit(nil)
-
-	var snaps *snapshot.Tree
-	if snapshotter {
-		snaps, _ = snapshot.New(db, sdb.TrieDB(), 1, 128, root, false, true, false, false)
-=======
-	root, _ := statedb.Commit(0, false)
+	root, _, _ := statedb.Commit(0, nil)
 
 	var snaps *snapshot.Tree
 	if snapshotter {
@@ -330,8 +320,7 @@
 			NoBuild:    false,
 			AsyncBuild: false,
 		}
-		snaps, _ = snapshot.New(snapconfig, db, sdb.TrieDB(), root)
->>>>>>> bed84606
+		snaps, _ = snapshot.New(snapconfig, db, sdb.TrieDB(), root, 128, false)
 	}
 	statedb, _ = state.New(root, sdb, snaps)
 	return snaps, statedb
