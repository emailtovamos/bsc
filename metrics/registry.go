--- conflicted
+++ resolved
@@ -214,11 +214,7 @@
 
 func (r *StandardRegistry) loadOrRegister(name string, i interface{}) (interface{}, bool, bool) {
 	switch i.(type) {
-<<<<<<< HEAD
-	case Counter, CounterFloat64, Gauge, GaugeFloat64, Healthcheck, Histogram, Meter, Timer, ResettingTimer, Label:
-=======
-	case Counter, CounterFloat64, Gauge, GaugeFloat64, GaugeInfo, Healthcheck, Histogram, Meter, Timer, ResettingTimer:
->>>>>>> 8f7eb9cc
+	case Counter, CounterFloat64, Gauge, GaugeFloat64, GaugeInfo, Healthcheck, Histogram, Meter, Timer, ResettingTimer, Label:
 	default:
 		return nil, false, false
 	}
