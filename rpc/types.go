--- conflicted
+++ resolved
@@ -65,13 +65,8 @@
 const (
 	SafeBlockNumber      = BlockNumber(-4)
 	FinalizedBlockNumber = BlockNumber(-3)
-<<<<<<< HEAD
-	PendingBlockNumber   = BlockNumber(-2)
-	LatestBlockNumber    = BlockNumber(-1)
-=======
 	LatestBlockNumber    = BlockNumber(-2)
 	PendingBlockNumber   = BlockNumber(-1)
->>>>>>> bed84606
 	EarliestBlockNumber  = BlockNumber(0)
 )
 
@@ -135,19 +130,11 @@
 	case LatestBlockNumber:
 		return "latest"
 	case PendingBlockNumber:
-<<<<<<< HEAD
-		return []byte("pending"), nil
-	case FinalizedBlockNumber:
-		return []byte("finalized"), nil
-	case SafeBlockNumber:
-		return []byte("safe"), nil
-=======
 		return "pending"
 	case FinalizedBlockNumber:
 		return "finalized"
 	case SafeBlockNumber:
 		return "safe"
->>>>>>> bed84606
 	default:
 		if bn < 0 {
 			return fmt.Sprintf("<invalid %d>", bn)
