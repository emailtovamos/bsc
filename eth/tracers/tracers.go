--- conflicted
+++ resolved
@@ -45,12 +45,8 @@
 	Stop(err error)
 }
 
-<<<<<<< HEAD
-type lookupFunc func(string, *Context, json.RawMessage) (Tracer, error)
-=======
 type ctorFn func(*Context, json.RawMessage) (Tracer, error)
 type jsCtorFn func(string, *Context, json.RawMessage) (Tracer, error)
->>>>>>> bed84606
 
 type elem struct {
 	ctor ctorFn
@@ -81,14 +77,6 @@
 }
 
 // New returns a new instance of a tracer, by iterating through the
-<<<<<<< HEAD
-// registered lookups.
-func New(code string, ctx *Context, cfg json.RawMessage) (Tracer, error) {
-	for _, lookup := range lookups {
-		if tracer, err := lookup(code, ctx, cfg); err == nil {
-			return tracer, nil
-		}
-=======
 // registered lookups. Name is either name of an existing tracer
 // or an arbitrary JS code.
 func (d *directory) New(name string, ctx *Context, cfg json.RawMessage) (Tracer, error) {
@@ -130,7 +118,6 @@
 	cpy := make([]byte, size)
 	if overlap := int64(m.Len()) - offset; overlap > 0 {
 		copy(cpy, m.GetPtr(offset, overlap))
->>>>>>> bed84606
 	}
 	return cpy, nil
 }