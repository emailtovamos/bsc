--- conflicted
+++ resolved
@@ -6,11 +6,7 @@
 # Build Geth in a stock Go builder container
 FROM golang:1.17-alpine as builder
 
-<<<<<<< HEAD
 RUN apk add --no-cache make gcc musl-dev linux-headers git bash
-=======
-RUN apk add --no-cache gcc musl-dev linux-headers git
->>>>>>> fb3a6528
 
 ADD . /go-ethereum
 RUN cd /go-ethereum && go run build/ci.go install ./cmd/geth
@@ -21,11 +17,7 @@
 RUN apk add --no-cache ca-certificates curl jq tini
 COPY --from=builder /go-ethereum/build/bin/geth /usr/local/bin/
 
-<<<<<<< HEAD
 EXPOSE 8545 8546 8547 30303 30303/udp
-ENTRYPOINT ["geth"]
-=======
-EXPOSE 8545 8546 30303 30303/udp
 ENTRYPOINT ["geth"]
 
 # Add some metadata labels to help programatic image consumption
@@ -33,5 +25,4 @@
 ARG VERSION=""
 ARG BUILDNUM=""
 
-LABEL commit="$COMMIT" version="$VERSION" buildnum="$BUILDNUM"
->>>>>>> fb3a6528
+LABEL commit="$COMMIT" version="$VERSION" buildnum="$BUILDNUM"