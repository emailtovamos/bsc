// Copyright 2015 The go-ethereum Authors
// This file is part of go-ethereum.
//
// go-ethereum is free software: you can redistribute it and/or modify
// it under the terms of the GNU General Public License as published by
// the Free Software Foundation, either version 3 of the License, or
// (at your option) any later version.
//
// go-ethereum is distributed in the hope that it will be useful,
// but WITHOUT ANY WARRANTY; without even the implied warranty of
// MERCHANTABILITY or FITNESS FOR A PARTICULAR PURPOSE. See the
// GNU General Public License for more details.
//
// You should have received a copy of the GNU General Public License
// along with go-ethereum. If not, see <http://www.gnu.org/licenses/>.

// Package utils contains internal helper functions for go-ethereum commands.
package utils

import (
<<<<<<< HEAD
	"bufio"
=======
>>>>>>> 8f7eb9cc
	"context"
	"crypto/ecdsa"
	"encoding/hex"
	"errors"
	"fmt"
	"math"
	"math/big"
	"net"
	"net/http"
	"os"
	"path/filepath"
	"runtime"
	godebug "runtime/debug"
	"strconv"
	"strings"
	"time"

	"github.com/fatih/structs"
	pcsclite "github.com/gballet/go-libpcsclite"
	gopsutil "github.com/shirou/gopsutil/mem"
	"github.com/urfave/cli/v2"

	"github.com/ethereum/go-ethereum/accounts"
	"github.com/ethereum/go-ethereum/accounts/keystore"
	"github.com/ethereum/go-ethereum/common"
	"github.com/ethereum/go-ethereum/common/fdlimit"
	"github.com/ethereum/go-ethereum/core"
	"github.com/ethereum/go-ethereum/core/rawdb"
	"github.com/ethereum/go-ethereum/core/txpool/legacypool"
	"github.com/ethereum/go-ethereum/core/vm"
	"github.com/ethereum/go-ethereum/crypto"
	"github.com/ethereum/go-ethereum/crypto/kzg4844"
	"github.com/ethereum/go-ethereum/eth"
<<<<<<< HEAD
=======
	"github.com/ethereum/go-ethereum/eth/catalyst"
>>>>>>> 8f7eb9cc
	"github.com/ethereum/go-ethereum/eth/downloader"
	"github.com/ethereum/go-ethereum/eth/ethconfig"
	"github.com/ethereum/go-ethereum/eth/filters"
	"github.com/ethereum/go-ethereum/eth/gasprice"
	"github.com/ethereum/go-ethereum/eth/tracers"
	"github.com/ethereum/go-ethereum/ethdb"
	"github.com/ethereum/go-ethereum/ethdb/remotedb"
	"github.com/ethereum/go-ethereum/ethstats"
	"github.com/ethereum/go-ethereum/graphql"
	"github.com/ethereum/go-ethereum/internal/ethapi"
	"github.com/ethereum/go-ethereum/internal/flags"
	"github.com/ethereum/go-ethereum/log"
	"github.com/ethereum/go-ethereum/metrics"
	"github.com/ethereum/go-ethereum/metrics/exp"
	"github.com/ethereum/go-ethereum/metrics/influxdb"
	"github.com/ethereum/go-ethereum/miner"
	"github.com/ethereum/go-ethereum/node"
	"github.com/ethereum/go-ethereum/p2p"
	"github.com/ethereum/go-ethereum/p2p/enode"
	"github.com/ethereum/go-ethereum/p2p/nat"
	"github.com/ethereum/go-ethereum/p2p/netutil"
	"github.com/ethereum/go-ethereum/params"
	"github.com/ethereum/go-ethereum/rpc"
	"github.com/ethereum/go-ethereum/trie"
	"github.com/ethereum/go-ethereum/trie/triedb/hashdb"
	"github.com/ethereum/go-ethereum/trie/triedb/pathdb"
<<<<<<< HEAD
=======
	pcsclite "github.com/gballet/go-libpcsclite"
	gopsutil "github.com/shirou/gopsutil/mem"
	"github.com/urfave/cli/v2"
>>>>>>> 8f7eb9cc
)

// These are all the command line flags we support.
// If you add to this list, please remember to include the
// flag in the appropriate command definition.
//
// The flags are defined here so their names and help texts
// are the same for all commands.

var (
	// General settings
	DataDirFlag = &flags.DirectoryFlag{
		Name:     "datadir",
		Usage:    "Data directory for the databases and keystore",
		Value:    flags.DirectoryString(node.DefaultDataDir()),
		Category: flags.EthCategory,
	}
	DirectBroadcastFlag = &cli.BoolFlag{
		Name:     "directbroadcast",
		Usage:    "Enable directly broadcast mined block to all peers",
		Category: flags.EthCategory,
	}
	DisableSnapProtocolFlag = &cli.BoolFlag{
		Name:     "disablesnapprotocol",
		Usage:    "Disable snap protocol",
		Category: flags.EthCategory,
	}
	EnableTrustProtocolFlag = &cli.BoolFlag{
		Name:     "enabletrustprotocol",
		Usage:    "Enable trust protocol",
		Category: flags.FastNodeCategory,
	}
	PipeCommitFlag = &cli.BoolFlag{
		Name:     "pipecommit",
		Usage:    "Enable MPT pipeline commit, it will improve syncing performance. It is an experimental feature(default is false)",
		Category: flags.DeprecatedCategory,
	}
	RangeLimitFlag = &cli.BoolFlag{
		Name:     "rangelimit",
		Usage:    "Enable 5000 blocks limit for range query",
		Category: flags.APICategory,
	}
	DiffFlag = flags.DirectoryFlag{
		Name:     "datadir.diff",
		Usage:    "Data directory for difflayer segments (default = inside chaindata)",
		Category: flags.FastNodeCategory,
	}
	RemoteDBFlag = &cli.StringFlag{
		Name:     "remotedb",
		Usage:    "URL for remote database",
		Category: flags.LoggingCategory,
	}
	DBEngineFlag = &cli.StringFlag{
		Name:     "db.engine",
		Usage:    "Backing database implementation to use ('pebble' or 'leveldb')",
		Value:    node.DefaultConfig.DBEngine,
		Category: flags.EthCategory,
	}
	AncientFlag = &flags.DirectoryFlag{
		Name:     "datadir.ancient",
		Usage:    "Root directory for ancient data (default = inside chaindata)",
		Category: flags.EthCategory,
	}
	MinFreeDiskSpaceFlag = &flags.DirectoryFlag{
		Name:     "datadir.minfreedisk",
		Usage:    "Minimum free disk space in MB, once reached triggers auto shut down (default = --cache.gc converted to MB, 0 = disabled)",
		Category: flags.EthCategory,
	}
	KeyStoreDirFlag = &flags.DirectoryFlag{
		Name:     "keystore",
		Usage:    "Directory for the keystore (default = inside the datadir)",
		Category: flags.AccountCategory,
	}
	USBFlag = &cli.BoolFlag{
		Name:     "usb",
		Usage:    "Enable monitoring and management of USB hardware wallets",
		Category: flags.AccountCategory,
	}
	SmartCardDaemonPathFlag = &cli.StringFlag{
		Name:     "pcscdpath",
		Usage:    "Path to the smartcard daemon (pcscd) socket file",
		Value:    pcsclite.PCSCDSockName,
		Category: flags.AccountCategory,
	}
	NetworkIdFlag = &cli.Uint64Flag{
		Name:     "networkid",
<<<<<<< HEAD
		Usage:    "Explicitly set network id (integer)(For testnets: use --chapel instead)",
=======
		Usage:    "Explicitly set network id (integer)(For testnets: use --goerli, --sepolia, --holesky instead)",
>>>>>>> 8f7eb9cc
		Value:    ethconfig.Defaults.NetworkId,
		Category: flags.EthCategory,
	}
	BSCMainnetFlag = &cli.BoolFlag{
		Name:     "mainnet",
		Usage:    "BSC mainnet",
		Category: flags.EthCategory,
	}
	ChapelFlag = &cli.BoolFlag{
		Name:     "chapel",
		Usage:    "Chapel network: pre-configured Proof-of-Stake-Authority BSC test network",
		Category: flags.EthCategory,
	}
<<<<<<< HEAD
=======
	HoleskyFlag = &cli.BoolFlag{
		Name:     "holesky",
		Usage:    "Holesky network: pre-configured proof-of-stake test network",
		Category: flags.EthCategory,
	}
	// Dev mode
>>>>>>> 8f7eb9cc
	DeveloperFlag = &cli.BoolFlag{
		Name:     "dev",
		Usage:    "Ephemeral proof-of-authority network with a pre-funded developer account, mining enabled",
		Category: flags.DevCategory,
	}
	DeveloperPeriodFlag = &cli.Uint64Flag{
		Name:     "dev.period",
		Usage:    "Block period to use in developer mode (0 = mine only if transaction pending)",
		Category: flags.DevCategory,
	}
	DeveloperGasLimitFlag = &cli.Uint64Flag{
		Name:     "dev.gaslimit",
		Usage:    "Initial block gas limit",
		Value:    11500000,
		Category: flags.DevCategory,
	}

	IdentityFlag = &cli.StringFlag{
		Name:     "identity",
		Usage:    "Custom node name",
		Category: flags.NetworkingCategory,
	}
	DocRootFlag = &flags.DirectoryFlag{
		Name:     "docroot",
		Usage:    "Document Root for HTTPClient file scheme",
		Value:    flags.DirectoryString(flags.HomeDir()),
		Category: flags.APICategory,
	}
	ExitWhenSyncedFlag = &cli.BoolFlag{
		Name:     "exitwhensynced",
		Usage:    "Exits after block synchronisation completes",
		Category: flags.EthCategory,
	}
	// hbss2pbss command options
	ForceFlag = &cli.BoolFlag{
		Name:  "force",
		Usage: "Force convert hbss trie node to pbss trie node. Ingore any metadata",
		Value: false,
	}
	// Dump command options.
	IterativeOutputFlag = &cli.BoolFlag{
		Name:  "iterative",
		Usage: "Print streaming JSON iteratively, delimited by newlines",
		Value: true,
	}
	ExcludeStorageFlag = &cli.BoolFlag{
		Name:  "nostorage",
		Usage: "Exclude storage entries (save db lookups)",
	}
	IncludeIncompletesFlag = &cli.BoolFlag{
		Name:  "incompletes",
		Usage: "Include accounts for which we don't have the address (missing preimage)",
	}
	ExcludeCodeFlag = &cli.BoolFlag{
		Name:  "nocode",
		Usage: "Exclude contract code (save db lookups)",
	}
	StartKeyFlag = &cli.StringFlag{
		Name:  "start",
		Usage: "Start position. Either a hash or address",
		Value: "0x0000000000000000000000000000000000000000000000000000000000000000",
	}
	DumpLimitFlag = &cli.Uint64Flag{
		Name:  "limit",
		Usage: "Max number of elements (0 = no limit)",
		Value: 0,
	}

	defaultSyncMode = ethconfig.Defaults.SyncMode
	SnapshotFlag    = &cli.BoolFlag{
		Name:     "snapshot",
		Usage:    `Enables snapshot-database mode (default = enable)`,
		Value:    true,
		Category: flags.EthCategory,
	}
	LightKDFFlag = &cli.BoolFlag{
		Name:     "lightkdf",
		Usage:    "Reduce key-derivation RAM & CPU usage at some expense of KDF strength",
		Category: flags.AccountCategory,
	}
	EthRequiredBlocksFlag = &cli.StringFlag{
		Name:     "eth.requiredblocks",
		Usage:    "Comma separated block number-to-hash mappings to require for peering (<number>=<hash>)",
		Category: flags.EthCategory,
	}
	BloomFilterSizeFlag = &cli.Uint64Flag{
		Name:     "bloomfilter.size",
		Usage:    "Megabytes of memory allocated to bloom-filter for pruning",
		Value:    2048,
		Category: flags.EthCategory,
	}
	TriesInMemoryFlag = &cli.Uint64Flag{
		Name:     "triesInMemory",
		Usage:    "The layer of tries trees that keep in memory",
		Value:    128,
		Category: flags.PerfCategory,
	}
	defaultVerifyMode   = ethconfig.Defaults.TriesVerifyMode
	TriesVerifyModeFlag = &flags.TextMarshalerFlag{
		Name: "tries-verify-mode",
		Usage: `tries verify mode:
				"local(default): a normal full node with complete state world(both MPT and snapshot), merkle state root will
				                 be verified against the block header.",
				"full: a fast node with only snapshot state world. Merkle state root is verified by the trustworthy remote verify node
					   by comparing the diffhash(an identify of difflayer generated by the block) and state root.",
				"insecure: same as full mode, except that it can tolerate without verifying the diffhash when verify node does not have it.",
				"none: no merkle state root verification at all, there is no need to setup or connect remote verify node at all,
				       it is more light comparing to full and insecure mode, but get a very small chance that the state is not consistent
						with other peers."`,
		Value:    &defaultVerifyMode,
		Category: flags.FastNodeCategory,
	}
	RialtoHash = &cli.StringFlag{
		Name:     "rialtohash",
		Usage:    "Manually specify the Rialto Genesis Hash, to trigger builtin network logic",
		Category: flags.EthCategory,
	}
	OverrideShanghai = &cli.Uint64Flag{
		Name:     "override.shanghai",
		Usage:    "Manually specify the Shanghai fork timestamp, overriding the bundled setting",
		Category: flags.EthCategory,
	}
	OverrideKepler = &cli.Uint64Flag{
		Name:     "override.kepler",
		Usage:    "Manually specify the Kepler fork timestamp, overriding the bundled setting",
		Category: flags.EthCategory,
	}
	OverrideCancun = &cli.Uint64Flag{
		Name:     "override.cancun",
		Usage:    "Manually specify the Cancun fork timestamp, overriding the bundled setting",
		Category: flags.EthCategory,
	}
	OverrideVerkle = &cli.Uint64Flag{
		Name:     "override.verkle",
		Usage:    "Manually specify the Verkle fork timestamp, overriding the bundled setting",
		Category: flags.EthCategory,
	}
	SyncModeFlag = &flags.TextMarshalerFlag{
		Name:     "syncmode",
		Usage:    `Blockchain sync mode ("snap" or "full")`,
		Value:    &defaultSyncMode,
		Category: flags.StateCategory,
	}
	GCModeFlag = &cli.StringFlag{
		Name:     "gcmode",
		Usage:    `Blockchain garbage collection mode, only relevant in state.scheme=hash ("full", "archive")`,
		Value:    "full",
		Category: flags.StateCategory,
	}
	StateSchemeFlag = &cli.StringFlag{
		Name:     "state.scheme",
		Usage:    "Scheme to use for storing ethereum state ('hash' or 'path')",
		Category: flags.StateCategory,
	}
<<<<<<< HEAD
	PathDBSyncFlag = &cli.BoolFlag{
		Name:     "pathdb.sync",
		Usage:    "sync flush nodes cache to disk in path schema",
		Value:    false,
		Category: flags.StateCategory,
	}
=======
>>>>>>> 8f7eb9cc
	StateHistoryFlag = &cli.Uint64Flag{
		Name:     "history.state",
		Usage:    "Number of recent blocks to retain state history for (default = 90,000 blocks, 0 = entire chain)",
		Value:    ethconfig.Defaults.StateHistory,
		Category: flags.StateCategory,
	}
	TransactionHistoryFlag = &cli.Uint64Flag{
		Name:     "history.transactions",
		Usage:    "Number of recent blocks to maintain transactions index for (default = about one year, 0 = entire chain)",
		Value:    ethconfig.Defaults.TransactionHistory,
		Category: flags.StateCategory,
	}
	// Transaction pool settings
	TxPoolLocalsFlag = &cli.StringFlag{
		Name:     "txpool.locals",
		Usage:    "Comma separated accounts to treat as locals (no flush, priority inclusion)",
		Category: flags.TxPoolCategory,
	}
	TxPoolNoLocalsFlag = &cli.BoolFlag{
		Name:     "txpool.nolocals",
		Usage:    "Disables price exemptions for locally submitted transactions",
		Category: flags.TxPoolCategory,
	}
	TxPoolJournalFlag = &cli.StringFlag{
		Name:     "txpool.journal",
		Usage:    "Disk journal for local transaction to survive node restarts",
		Value:    ethconfig.Defaults.TxPool.Journal,
		Category: flags.TxPoolCategory,
	}
	TxPoolRejournalFlag = &cli.DurationFlag{
		Name:     "txpool.rejournal",
		Usage:    "Time interval to regenerate the local transaction journal",
		Value:    ethconfig.Defaults.TxPool.Rejournal,
		Category: flags.TxPoolCategory,
	}
	TxPoolPriceLimitFlag = &cli.Uint64Flag{
		Name:     "txpool.pricelimit",
		Usage:    "Minimum gas price tip to enforce for acceptance into the pool",
		Value:    ethconfig.Defaults.TxPool.PriceLimit,
		Category: flags.TxPoolCategory,
	}
	TxPoolPriceBumpFlag = &cli.Uint64Flag{
		Name:     "txpool.pricebump",
		Usage:    "Price bump percentage to replace an already existing transaction",
		Value:    ethconfig.Defaults.TxPool.PriceBump,
		Category: flags.TxPoolCategory,
	}
	TxPoolAccountSlotsFlag = &cli.Uint64Flag{
		Name:     "txpool.accountslots",
		Usage:    "Minimum number of executable transaction slots guaranteed per account",
		Value:    ethconfig.Defaults.TxPool.AccountSlots,
		Category: flags.TxPoolCategory,
	}
	TxPoolGlobalSlotsFlag = &cli.Uint64Flag{
		Name:     "txpool.globalslots",
		Usage:    "Maximum number of executable transaction slots for all accounts",
		Value:    ethconfig.Defaults.TxPool.GlobalSlots,
		Category: flags.TxPoolCategory,
	}
	TxPoolAccountQueueFlag = &cli.Uint64Flag{
		Name:     "txpool.accountqueue",
		Usage:    "Maximum number of non-executable transaction slots permitted per account",
		Value:    ethconfig.Defaults.TxPool.AccountQueue,
		Category: flags.TxPoolCategory,
	}
	TxPoolGlobalQueueFlag = &cli.Uint64Flag{
		Name:     "txpool.globalqueue",
		Usage:    "Maximum number of non-executable transaction slots for all accounts",
		Value:    ethconfig.Defaults.TxPool.GlobalQueue,
		Category: flags.TxPoolCategory,
	}
	TxPoolLifetimeFlag = &cli.DurationFlag{
		Name:     "txpool.lifetime",
		Usage:    "Maximum amount of time non-executable transaction are queued",
		Value:    ethconfig.Defaults.TxPool.Lifetime,
		Category: flags.TxPoolCategory,
	}
	TxPoolReannounceTimeFlag = &cli.DurationFlag{
		Name:     "txpool.reannouncetime",
		Usage:    "Duration for announcing local pending transactions again (default = 10 years, minimum = 1 minute)",
		Value:    ethconfig.Defaults.TxPool.ReannounceTime,
		Category: flags.TxPoolCategory,
	}
	// Blob transaction pool settings
	BlobPoolDataDirFlag = &cli.StringFlag{
		Name:     "blobpool.datadir",
		Usage:    "Data directory to store blob transactions in",
		Value:    ethconfig.Defaults.BlobPool.Datadir,
		Category: flags.BlobPoolCategory,
	}
	BlobPoolDataCapFlag = &cli.Uint64Flag{
		Name:     "blobpool.datacap",
		Usage:    "Disk space to allocate for pending blob transactions (soft limit)",
		Value:    ethconfig.Defaults.BlobPool.Datacap,
		Category: flags.BlobPoolCategory,
	}
	BlobPoolPriceBumpFlag = &cli.Uint64Flag{
		Name:     "blobpool.pricebump",
		Usage:    "Price bump percentage to replace an already existing blob transaction",
		Value:    ethconfig.Defaults.BlobPool.PriceBump,
		Category: flags.BlobPoolCategory,
	}
	// Performance tuning settings
	CacheFlag = &cli.IntFlag{
		Name:     "cache",
		Usage:    "Megabytes of memory allocated to internal caching (default = 4096 mainnet full node, 128 light mode)",
		Value:    1024,
		Category: flags.PerfCategory,
	}
	CacheDatabaseFlag = &cli.IntFlag{
		Name:     "cache.database",
		Usage:    "Percentage of cache memory allowance to use for database io",
		Value:    40,
		Category: flags.PerfCategory,
	}
	CacheTrieFlag = &cli.IntFlag{
		Name:     "cache.trie",
		Usage:    "Percentage of cache memory allowance to use for trie caching (default = 15% full mode, 30% archive mode)",
		Value:    15,
		Category: flags.PerfCategory,
	}
	CacheGCFlag = &cli.IntFlag{
		Name:     "cache.gc",
		Usage:    "Percentage of cache memory allowance to use for trie pruning (default = 25% full mode, 0% archive mode)",
		Value:    25,
		Category: flags.PerfCategory,
	}
	CacheSnapshotFlag = &cli.IntFlag{
		Name:     "cache.snapshot",
		Usage:    "Percentage of cache memory allowance to use for snapshot caching (default = 20%)",
		Value:    20,
		Category: flags.PerfCategory,
	}
	CacheNoPrefetchFlag = &cli.BoolFlag{
		Name:     "cache.noprefetch",
		Usage:    "Disable heuristic state prefetch during block import (less CPU and disk IO, more time waiting for data)",
		Category: flags.PerfCategory,
	}
	CachePreimagesFlag = &cli.BoolFlag{
		Name:     "cache.preimages",
		Usage:    "Enable recording the SHA3/keccak preimages of trie keys",
		Category: flags.PerfCategory,
	}
	PersistDiffFlag = &cli.BoolFlag{
		Name:     "persistdiff",
		Usage:    "Enable persistence of the diff layer",
		Category: flags.FastNodeCategory,
	}
	DiffBlockFlag = &cli.Uint64Flag{
		Name:     "diffblock",
		Usage:    "The number of blocks should be persisted in db (default = 86400)",
		Value:    uint64(86400),
		Category: flags.FastNodeCategory,
	}
	PruneAncientDataFlag = &cli.BoolFlag{
		Name:     "pruneancient",
		Usage:    "Prune ancient data, is an optional config and disabled by default. Only keep the latest 9w blocks' data,the older blocks' data will be permanently pruned. Notice:the geth/chaindata/ancient dir will be removed, if restart without the flag, the ancient data will start with the previous point that the oldest unpruned block number. Recommends to the user who don't care about the ancient data.",
		Category: flags.BlockHistoryCategory,
	}
	CacheLogSizeFlag = &cli.IntFlag{
		Name:     "cache.blocklogs",
		Usage:    "Size (in number of blocks) of the log cache for filtering",
		Category: flags.PerfCategory,
		Value:    ethconfig.Defaults.FilterLogCacheSize,
	}
	FDLimitFlag = &cli.IntFlag{
		Name:     "fdlimit",
		Usage:    "Raise the open file descriptor resource limit (default = system fd limit)",
		Category: flags.PerfCategory,
	}
	CryptoKZGFlag = &cli.StringFlag{
		Name:     "crypto.kzg",
		Usage:    "KZG library implementation to use; gokzg (recommended) or ckzg",
		Value:    "gokzg",
		Category: flags.PerfCategory,
	}

	// Miner settings
	MiningEnabledFlag = &cli.BoolFlag{
		Name:     "mine",
		Usage:    "Enable mining",
		Category: flags.MinerCategory,
	}
	MinerGasLimitFlag = &cli.Uint64Flag{
		Name:     "miner.gaslimit",
		Usage:    "Target gas ceiling for mined blocks",
		Value:    ethconfig.Defaults.Miner.GasCeil,
		Category: flags.MinerCategory,
	}
	MinerGasPriceFlag = &flags.BigFlag{
		Name:     "miner.gasprice",
		Usage:    "Minimum gas price for mining a transaction",
		Value:    ethconfig.Defaults.Miner.GasPrice,
		Category: flags.MinerCategory,
	}
	MinerEtherbaseFlag = &cli.StringFlag{
		Name:     "miner.etherbase",
		Usage:    "0x prefixed public address for block mining rewards",
		Category: flags.MinerCategory,
	}
	MinerExtraDataFlag = &cli.StringFlag{
		Name:     "miner.extradata",
		Usage:    "Block extra data set by the miner (default = client version)",
		Category: flags.MinerCategory,
	}
	MinerRecommitIntervalFlag = &cli.DurationFlag{
		Name:     "miner.recommit",
		Usage:    "Time interval to recreate the block being mined",
		Value:    ethconfig.Defaults.Miner.Recommit,
		Category: flags.MinerCategory,
	}
	MinerDelayLeftoverFlag = &cli.DurationFlag{
		Name:     "miner.delayleftover",
		Usage:    "Time reserved to finalize a block",
		Value:    ethconfig.Defaults.Miner.DelayLeftOver,
		Category: flags.MinerCategory,
	}
	MinerNewPayloadTimeout = &cli.DurationFlag{
		Name:     "miner.newpayload-timeout",
		Usage:    "Specify the maximum time allowance for creating a new payload",
		Value:    ethconfig.Defaults.Miner.NewPayloadTimeout,
		Category: flags.MinerCategory,
	}

	// Account settings
	UnlockedAccountFlag = &cli.StringFlag{
		Name:     "unlock",
		Usage:    "Comma separated list of accounts to unlock",
		Value:    "",
		Category: flags.AccountCategory,
	}
	PasswordFileFlag = &cli.PathFlag{
		Name:      "password",
		Usage:     "Password file to use for non-interactive password input",
		TakesFile: true,
		Category:  flags.AccountCategory,
	}
	ExternalSignerFlag = &cli.StringFlag{
		Name:     "signer",
		Usage:    "External signer (url or path to ipc file)",
		Value:    "",
		Category: flags.AccountCategory,
	}
	InsecureUnlockAllowedFlag = &cli.BoolFlag{
		Name:     "allow-insecure-unlock",
		Usage:    "Allow insecure account unlocking when account-related RPCs are exposed by http",
		Category: flags.AccountCategory,
	}

	// EVM settings
	VMEnableDebugFlag = &cli.BoolFlag{
		Name:     "vmdebug",
		Usage:    "Record information useful for VM and contract debugging",
		Category: flags.VMCategory,
	}

	// API options.
	RPCGlobalGasCapFlag = &cli.Uint64Flag{
		Name:     "rpc.gascap",
		Usage:    "Sets a cap on gas that can be used in eth_call/estimateGas (0=infinite)",
		Value:    ethconfig.Defaults.RPCGasCap,
		Category: flags.APICategory,
	}
	RPCGlobalEVMTimeoutFlag = &cli.DurationFlag{
		Name:     "rpc.evmtimeout",
		Usage:    "Sets a timeout used for eth_call (0=infinite)",
		Value:    ethconfig.Defaults.RPCEVMTimeout,
		Category: flags.APICategory,
	}
	RPCGlobalTxFeeCapFlag = &cli.Float64Flag{
		Name:     "rpc.txfeecap",
		Usage:    "Sets a cap on transaction fee (in ether) that can be sent via the RPC APIs (0 = no cap)",
		Value:    ethconfig.Defaults.RPCTxFeeCap,
		Category: flags.APICategory,
	}
	// Authenticated RPC HTTP settings
	AuthListenFlag = &cli.StringFlag{
		Name:  "authrpc.addr",
		Usage: "Listening address for authenticated APIs",
		Value: node.DefaultConfig.AuthAddr,
		// Category: flags.APICategory,
	}
	AuthPortFlag = &cli.IntFlag{
		Name:  "authrpc.port",
		Usage: "Listening port for authenticated APIs",
		Value: node.DefaultConfig.AuthPort,
		// Category: flags.APICategory,
	}
	AuthVirtualHostsFlag = &cli.StringFlag{
		Name:  "authrpc.vhosts",
		Usage: "Comma separated list of virtual hostnames from which to accept requests (server enforced). Accepts '*' wildcard.",
		Value: strings.Join(node.DefaultConfig.AuthVirtualHosts, ","),
		// Category: flags.APICategory,
	}
	JWTSecretFlag = &flags.DirectoryFlag{
		Name:  "authrpc.jwtsecret",
		Usage: "Path to a JWT secret to use for authenticated RPC endpoints",
		// Category: flags.APICategory,
	}

	// Logging and debug settings
	EthStatsURLFlag = &cli.StringFlag{
		Name:     "ethstats",
		Usage:    "Reporting URL of a ethstats service (nodename:secret@host:port)",
		Category: flags.MetricsCategory,
	}
	NoCompactionFlag = &cli.BoolFlag{
		Name:     "nocompaction",
		Usage:    "Disables db compaction after import",
		Category: flags.LoggingCategory,
	}

	// MISC settings
	SyncTargetFlag = &cli.StringFlag{
		Name:      "synctarget",
		Usage:     `Hash of the block to full sync to (dev testing feature)`,
		TakesFile: true,
		Category:  flags.MiscCategory,
	}

	// RPC settings
	IPCDisabledFlag = &cli.BoolFlag{
		Name:     "ipcdisable",
		Usage:    "Disable the IPC-RPC server",
		Category: flags.APICategory,
	}
	IPCPathFlag = &flags.DirectoryFlag{
		Name:     "ipcpath",
		Usage:    "Filename for IPC socket/pipe within the datadir (explicit paths escape it)",
		Category: flags.APICategory,
	}
	HTTPEnabledFlag = &cli.BoolFlag{
		Name:     "http",
		Usage:    "Enable the HTTP-RPC server",
		Category: flags.APICategory,
	}
	HTTPListenAddrFlag = &cli.StringFlag{
		Name:     "http.addr",
		Usage:    "HTTP-RPC server listening interface",
		Value:    node.DefaultHTTPHost,
		Category: flags.APICategory,
	}
	HTTPPortFlag = &cli.IntFlag{
		Name:     "http.port",
		Usage:    "HTTP-RPC server listening port",
		Value:    node.DefaultHTTPPort,
		Category: flags.APICategory,
	}
	HTTPCORSDomainFlag = &cli.StringFlag{
		Name:     "http.corsdomain",
		Usage:    "Comma separated list of domains from which to accept cross origin requests (browser enforced)",
		Value:    "",
		Category: flags.APICategory,
	}
	HTTPVirtualHostsFlag = &cli.StringFlag{
		Name:     "http.vhosts",
		Usage:    "Comma separated list of virtual hostnames from which to accept requests (server enforced). Accepts '*' wildcard.",
		Value:    strings.Join(node.DefaultConfig.HTTPVirtualHosts, ","),
		Category: flags.APICategory,
	}
	HTTPApiFlag = &cli.StringFlag{
		Name:     "http.api",
		Usage:    "API's offered over the HTTP-RPC interface",
		Value:    "",
		Category: flags.APICategory,
	}
	HTTPPathPrefixFlag = &cli.StringFlag{
		Name:     "http.rpcprefix",
		Usage:    "HTTP path path prefix on which JSON-RPC is served. Use '/' to serve on all paths.",
		Value:    "",
		Category: flags.APICategory,
	}
	GraphQLEnabledFlag = &cli.BoolFlag{
		Name:     "graphql",
		Usage:    "Enable GraphQL on the HTTP-RPC server. Note that GraphQL can only be started if an HTTP server is started as well.",
		Category: flags.APICategory,
	}
	GraphQLCORSDomainFlag = &cli.StringFlag{
		Name:     "graphql.corsdomain",
		Usage:    "Comma separated list of domains from which to accept cross origin requests (browser enforced)",
		Value:    "",
		Category: flags.APICategory,
	}
	GraphQLVirtualHostsFlag = &cli.StringFlag{
		Name:     "graphql.vhosts",
		Usage:    "Comma separated list of virtual hostnames from which to accept requests (server enforced). Accepts '*' wildcard.",
		Value:    strings.Join(node.DefaultConfig.GraphQLVirtualHosts, ","),
		Category: flags.APICategory,
	}
	WSEnabledFlag = &cli.BoolFlag{
		Name:     "ws",
		Usage:    "Enable the WS-RPC server",
		Category: flags.APICategory,
	}
	WSListenAddrFlag = &cli.StringFlag{
		Name:     "ws.addr",
		Usage:    "WS-RPC server listening interface",
		Value:    node.DefaultWSHost,
		Category: flags.APICategory,
	}
	WSPortFlag = &cli.IntFlag{
		Name:     "ws.port",
		Usage:    "WS-RPC server listening port",
		Value:    node.DefaultWSPort,
		Category: flags.APICategory,
	}
	WSApiFlag = &cli.StringFlag{
		Name:     "ws.api",
		Usage:    "API's offered over the WS-RPC interface",
		Value:    "",
		Category: flags.APICategory,
	}
	WSAllowedOriginsFlag = &cli.StringFlag{
		Name:     "ws.origins",
		Usage:    "Origins from which to accept websockets requests",
		Value:    "",
		Category: flags.APICategory,
	}
	WSPathPrefixFlag = &cli.StringFlag{
		Name:     "ws.rpcprefix",
		Usage:    "HTTP path prefix on which JSON-RPC is served. Use '/' to serve on all paths.",
		Value:    "",
		Category: flags.APICategory,
	}
	ExecFlag = &cli.StringFlag{
		Name:     "exec",
		Usage:    "Execute JavaScript statement",
		Category: flags.APICategory,
	}
	PreloadJSFlag = &cli.StringFlag{
		Name:     "preload",
		Usage:    "Comma separated list of JavaScript files to preload into the console",
		Category: flags.APICategory,
	}
	AllowUnprotectedTxs = &cli.BoolFlag{
		Name:     "rpc.allow-unprotected-txs",
		Usage:    "Allow for unprotected (non EIP155 signed) transactions to be submitted via RPC",
		Category: flags.APICategory,
	}
	BatchRequestLimit = &cli.IntFlag{
		Name:     "rpc.batch-request-limit",
		Usage:    "Maximum number of requests in a batch",
		Value:    node.DefaultConfig.BatchRequestLimit,
		Category: flags.APICategory,
	}
	BatchResponseMaxSize = &cli.IntFlag{
		Name:     "rpc.batch-response-max-size",
		Usage:    "Maximum number of bytes returned from a batched call",
		Value:    node.DefaultConfig.BatchResponseMaxSize,
		Category: flags.APICategory,
	}
	EnablePersonal = &cli.BoolFlag{
		Name:     "rpc.enabledeprecatedpersonal",
		Usage:    "Enables the (deprecated) personal namespace",
		Category: flags.APICategory,
	}

	// Network Settings
	MaxPeersFlag = &cli.IntFlag{
		Name:     "maxpeers",
		Usage:    "Maximum number of network peers (network disabled if set to 0)",
		Value:    node.DefaultConfig.P2P.MaxPeers,
		Category: flags.NetworkingCategory,
	}

	MaxPeersPerIPFlag = &cli.IntFlag{
		Name:     "maxpeersperip",
		Usage:    "Maximum number of network peers from a single IP address, (default used if set to <= 0, which is same as MaxPeers)",
		Value:    node.DefaultConfig.P2P.MaxPeersPerIP,
		Category: flags.NetworkingCategory,
	}

	MaxPendingPeersFlag = &cli.IntFlag{
		Name:     "maxpendpeers",
		Usage:    "Maximum number of pending connection attempts (defaults used if set to 0)",
		Value:    node.DefaultConfig.P2P.MaxPendingPeers,
		Category: flags.NetworkingCategory,
	}
	ListenPortFlag = &cli.IntFlag{
		Name:     "port",
		Usage:    "Network listening port",
		Value:    30303,
		Category: flags.NetworkingCategory,
	}
	BootnodesFlag = &cli.StringFlag{
		Name:     "bootnodes",
		Usage:    "Comma separated enode URLs for P2P discovery bootstrap",
		Value:    "",
		Category: flags.NetworkingCategory,
	}
	NodeKeyFileFlag = &cli.StringFlag{
		Name:     "nodekey",
		Usage:    "P2P node key file",
		Category: flags.NetworkingCategory,
	}
	NodeKeyHexFlag = &cli.StringFlag{
		Name:     "nodekeyhex",
		Usage:    "P2P node key as hex (for testing)",
		Category: flags.NetworkingCategory,
	}
	NATFlag = &cli.StringFlag{
		Name:     "nat",
		Usage:    "NAT port mapping mechanism (any|none|upnp|pmp|pmp:<IP>|extip:<IP>)",
		Value:    "any",
		Category: flags.NetworkingCategory,
	}
	NoDiscoverFlag = &cli.BoolFlag{
		Name:     "nodiscover",
		Usage:    "Disables the peer discovery mechanism (manual peer addition)",
		Category: flags.NetworkingCategory,
	}
	DiscoveryV4Flag = &cli.BoolFlag{
		Name:     "discovery.v4",
		Aliases:  []string{"discv4"},
		Usage:    "Enables the V4 discovery mechanism",
		Category: flags.NetworkingCategory,
		Value:    true,
	}
	DiscoveryV5Flag = &cli.BoolFlag{
		Name:     "discovery.v5",
		Aliases:  []string{"discv5"},
		Usage:    "Enables the experimental RLPx V5 (Topic Discovery) mechanism",
		Category: flags.NetworkingCategory,
	}
	NetrestrictFlag = &cli.StringFlag{
		Name:     "netrestrict",
		Usage:    "Restricts network communication to the given IP networks (CIDR masks)",
		Category: flags.NetworkingCategory,
	}
	DNSDiscoveryFlag = &cli.StringFlag{
		Name:     "discovery.dns",
		Usage:    "Sets DNS discovery entry points (use \"\" to disable DNS)",
		Category: flags.NetworkingCategory,
	}
	DiscoveryPortFlag = &cli.IntFlag{
		Name:     "discovery.port",
		Usage:    "Use a custom UDP port for P2P discovery",
		Value:    30303,
		Category: flags.NetworkingCategory,
	}

	// Console
	JSpathFlag = &flags.DirectoryFlag{
		Name:     "jspath",
		Usage:    "JavaScript root path for `loadScript`",
		Value:    flags.DirectoryString("."),
		Category: flags.APICategory,
	}
	HttpHeaderFlag = &cli.StringSliceFlag{
		Name:     "header",
		Aliases:  []string{"H"},
		Usage:    "Pass custom headers to the RPC server when using --" + RemoteDBFlag.Name + " or the geth attach console. This flag can be given multiple times.",
		Category: flags.APICategory,
	}

	// Gas price oracle settings
	GpoBlocksFlag = &cli.IntFlag{
		Name:     "gpo.blocks",
		Usage:    "Number of recent blocks to check for gas prices",
		Value:    ethconfig.Defaults.GPO.Blocks,
		Category: flags.GasPriceCategory,
	}
	GpoPercentileFlag = &cli.IntFlag{
		Name:     "gpo.percentile",
		Usage:    "Suggested gas price is the given percentile of a set of recent transaction gas prices",
		Value:    ethconfig.Defaults.GPO.Percentile,
		Category: flags.GasPriceCategory,
	}
	GpoMaxGasPriceFlag = &cli.Int64Flag{
		Name:     "gpo.maxprice",
		Usage:    "Maximum transaction priority fee (or gasprice before London fork) to be recommended by gpo",
		Value:    ethconfig.Defaults.GPO.MaxPrice.Int64(),
		Category: flags.GasPriceCategory,
	}
	GpoIgnoreGasPriceFlag = &cli.Int64Flag{
		Name:     "gpo.ignoreprice",
		Usage:    "Gas price below which gpo will ignore transactions",
		Value:    ethconfig.Defaults.GPO.IgnorePrice.Int64(),
		Category: flags.GasPriceCategory,
	}

	// Metrics flags
	MetricsEnabledFlag = &cli.BoolFlag{
		Name:     "metrics",
		Usage:    "Enable metrics collection and reporting",
		Category: flags.MetricsCategory,
	}
	MetricsEnabledExpensiveFlag = &cli.BoolFlag{
		Name:     "metrics.expensive",
		Usage:    "Enable expensive metrics collection and reporting",
		Category: flags.MetricsCategory,
	}

	// MetricsHTTPFlag defines the endpoint for a stand-alone metrics HTTP endpoint.
	// Since the pprof service enables sensitive/vulnerable behavior, this allows a user
	// to enable a public-OK metrics endpoint without having to worry about ALSO exposing
	// other profiling behavior or information.
	MetricsHTTPFlag = &cli.StringFlag{
		Name:     "metrics.addr",
		Usage:    `Enable stand-alone metrics HTTP server listening interface.`,
		Category: flags.MetricsCategory,
	}
	MetricsPortFlag = &cli.IntFlag{
		Name: "metrics.port",
		Usage: `Metrics HTTP server listening port.
Please note that --` + MetricsHTTPFlag.Name + ` must be set to start the server.`,
		Value:    metrics.DefaultConfig.Port,
		Category: flags.MetricsCategory,
	}
	MetricsEnableInfluxDBFlag = &cli.BoolFlag{
		Name:     "metrics.influxdb",
		Usage:    "Enable metrics export/push to an external InfluxDB database",
		Category: flags.MetricsCategory,
	}
	MetricsInfluxDBEndpointFlag = &cli.StringFlag{
		Name:     "metrics.influxdb.endpoint",
		Usage:    "InfluxDB API endpoint to report metrics to",
		Value:    metrics.DefaultConfig.InfluxDBEndpoint,
		Category: flags.MetricsCategory,
	}
	MetricsInfluxDBDatabaseFlag = &cli.StringFlag{
		Name:     "metrics.influxdb.database",
		Usage:    "InfluxDB database name to push reported metrics to",
		Value:    metrics.DefaultConfig.InfluxDBDatabase,
		Category: flags.MetricsCategory,
	}
	MetricsInfluxDBUsernameFlag = &cli.StringFlag{
		Name:     "metrics.influxdb.username",
		Usage:    "Username to authorize access to the database",
		Value:    metrics.DefaultConfig.InfluxDBUsername,
		Category: flags.MetricsCategory,
	}
	MetricsInfluxDBPasswordFlag = &cli.StringFlag{
		Name:     "metrics.influxdb.password",
		Usage:    "Password to authorize access to the database",
		Value:    metrics.DefaultConfig.InfluxDBPassword,
		Category: flags.MetricsCategory,
	}
	// Tags are part of every measurement sent to InfluxDB. Queries on tags are faster in InfluxDB.
	// For example `host` tag could be used so that we can group all nodes and average a measurement
	// across all of them, but also so that we can select a specific node and inspect its measurements.
	// https://docs.influxdata.com/influxdb/v1.4/concepts/key_concepts/#tag-key
	MetricsInfluxDBTagsFlag = &cli.StringFlag{
		Name:     "metrics.influxdb.tags",
		Usage:    "Comma-separated InfluxDB tags (key/values) attached to all measurements",
		Value:    metrics.DefaultConfig.InfluxDBTags,
		Category: flags.MetricsCategory,
	}

	MetricsEnableInfluxDBV2Flag = &cli.BoolFlag{
		Name:     "metrics.influxdbv2",
		Usage:    "Enable metrics export/push to an external InfluxDB v2 database",
		Category: flags.MetricsCategory,
	}

	MetricsInfluxDBTokenFlag = &cli.StringFlag{
		Name:     "metrics.influxdb.token",
		Usage:    "Token to authorize access to the database (v2 only)",
		Value:    metrics.DefaultConfig.InfluxDBToken,
		Category: flags.MetricsCategory,
	}

	MetricsInfluxDBBucketFlag = &cli.StringFlag{
		Name:     "metrics.influxdb.bucket",
		Usage:    "InfluxDB bucket name to push reported metrics to (v2 only)",
		Value:    metrics.DefaultConfig.InfluxDBBucket,
		Category: flags.MetricsCategory,
	}

	// Init network
	InitNetworkSize = &cli.IntFlag{
		Name:  "init.size",
		Usage: "the size of the network",
		Value: 1,
	}

	InitNetworkDir = &cli.StringFlag{
		Name:  "init.dir",
		Usage: "the direction to store initial network data",
		Value: "",
	}

	InitNetworkIps = &cli.StringFlag{
		Name:  "init.ips",
		Usage: "the ips of each node in the network, example '192.168.0.1,192.168.0.2'",
		Value: "",
	}

	InitNetworkPort = &cli.IntFlag{
		Name:  "init.p2p-port",
		Usage: "the p2p port of the nodes in the network",
		Value: 30311,
	}
	MetricsInfluxDBOrganizationFlag = &cli.StringFlag{
		Name:     "metrics.influxdb.organization",
		Usage:    "InfluxDB organization name (v2 only)",
		Value:    metrics.DefaultConfig.InfluxDBOrganization,
		Category: flags.MetricsCategory,
	}

	BlockAmountReserved = &cli.Uint64Flag{
		Name:     "block-amount-reserved",
		Usage:    "Sets the expected remained amount of blocks for offline block prune",
		Category: flags.BlockHistoryCategory,
	}

	CheckSnapshotWithMPT = &cli.BoolFlag{
		Name:     "check-snapshot-with-mpt",
		Usage:    "Enable checking between snapshot and MPT ",
		Category: flags.FastNodeCategory,
	}

	EnableDoubleSignMonitorFlag = &cli.BoolFlag{
		Name:     "monitor.doublesign",
		Usage:    "Enable double sign monitor to check whether any validator signs multiple blocks",
		Category: flags.MinerCategory,
	}

	VotingEnabledFlag = &cli.BoolFlag{
		Name:     "vote",
		Usage:    "Enable voting when mining",
		Category: flags.FastFinalityCategory,
	}

	DisableVoteAttestationFlag = &cli.BoolFlag{
		Name:     "disablevoteattestation",
		Usage:    "Disable assembling vote attestation ",
		Category: flags.FastFinalityCategory,
	}

	EnableMaliciousVoteMonitorFlag = &cli.BoolFlag{
		Name:     "monitor.maliciousvote",
		Usage:    "Enable malicious vote monitor to check whether any validator violates the voting rules of fast finality",
		Category: flags.FastFinalityCategory,
	}

	BLSPasswordFileFlag = &cli.StringFlag{
		Name:     "blspassword",
		Usage:    "Password file path for the BLS wallet, which contains the password to unlock BLS wallet for managing votes in fast_finality feature",
		Category: flags.AccountCategory,
	}

	BLSWalletDirFlag = &flags.DirectoryFlag{
		Name:     "blswallet",
		Usage:    "Path for the blsWallet dir in fast finality feature (default = inside the datadir)",
		Category: flags.AccountCategory,
	}

	VoteJournalDirFlag = &flags.DirectoryFlag{
		Name:     "vote-journal-path",
		Usage:    "Path for the voteJournal dir in fast finality feature (default = inside the datadir)",
		Category: flags.FastFinalityCategory,
	}
)

var (
	// TestnetFlags is the flag group of all built-in supported testnets.
	TestnetFlags = []cli.Flag{
<<<<<<< HEAD
		ChapelFlag,
=======
		GoerliFlag,
		SepoliaFlag,
		HoleskyFlag,
>>>>>>> 8f7eb9cc
	}
	// NetworkFlags is the flag group of all built-in supported networks.
	NetworkFlags = append([]cli.Flag{BSCMainnetFlag}, TestnetFlags...)

	// DatabaseFlags is the flag group of all database flags.
	DatabaseFlags = []cli.Flag{
		DataDirFlag,
		AncientFlag,
		RemoteDBFlag,
		DBEngineFlag,
<<<<<<< HEAD
=======
		StateSchemeFlag,
>>>>>>> 8f7eb9cc
		HttpHeaderFlag,
	}
)

// MakeDataDir retrieves the currently requested data directory, terminating
// if none (or the empty string) is specified. If the node is starting a testnet,
// then a subdirectory of the specified datadir will be used.
func MakeDataDir(ctx *cli.Context) string {
	if path := ctx.String(DataDirFlag.Name); path != "" {
<<<<<<< HEAD
=======
		if ctx.Bool(GoerliFlag.Name) {
			return filepath.Join(path, "goerli")
		}
		if ctx.Bool(SepoliaFlag.Name) {
			return filepath.Join(path, "sepolia")
		}
		if ctx.Bool(HoleskyFlag.Name) {
			return filepath.Join(path, "holesky")
		}
>>>>>>> 8f7eb9cc
		return path
	}
	Fatalf("Cannot determine default data directory, please set manually (--datadir)")
	return ""
}

// setNodeKey creates a node key from set command line flags, either loading it
// from a file or as a specified hex value. If neither flags were provided, this
// method returns nil and an ephemeral key is to be generated.
func setNodeKey(ctx *cli.Context, cfg *p2p.Config) {
	var (
		hex  = ctx.String(NodeKeyHexFlag.Name)
		file = ctx.String(NodeKeyFileFlag.Name)
		key  *ecdsa.PrivateKey
		err  error
	)
	switch {
	case file != "" && hex != "":
		Fatalf("Options %q and %q are mutually exclusive", NodeKeyFileFlag.Name, NodeKeyHexFlag.Name)
	case file != "":
		if key, err = crypto.LoadECDSA(file); err != nil {
			Fatalf("Option %q: %v", NodeKeyFileFlag.Name, err)
		}
		cfg.PrivateKey = key
	case hex != "":
		if key, err = crypto.HexToECDSA(hex); err != nil {
			Fatalf("Option %q: %v", NodeKeyHexFlag.Name, err)
		}
		cfg.PrivateKey = key
	}
}

// setNodeUserIdent creates the user identifier from CLI flags.
func setNodeUserIdent(ctx *cli.Context, cfg *node.Config) {
	if identity := ctx.String(IdentityFlag.Name); len(identity) > 0 {
		cfg.UserIdent = identity
	}
}

// setBootstrapNodes creates a list of bootstrap nodes from the command line
// flags, reverting to pre-configured ones if none have been specified.
// Priority order for bootnodes configuration:
//
// 1. --bootnodes flag
// 2. Config file
// 3. Network preset flags (e.g. --goerli)
// 4. default to mainnet nodes
func setBootstrapNodes(ctx *cli.Context, cfg *p2p.Config) {
	urls := params.MainnetBootnodes
	if ctx.IsSet(BootnodesFlag.Name) {
		urls = SplitAndTrim(ctx.String(BootnodesFlag.Name))
<<<<<<< HEAD
	case cfg.BootstrapNodes != nil:
		return // already set, don't apply defaults.
=======
	} else {
		if cfg.BootstrapNodes != nil {
			return // Already set by config file, don't apply defaults.
		}
		switch {
		case ctx.Bool(HoleskyFlag.Name):
			urls = params.HoleskyBootnodes
		case ctx.Bool(SepoliaFlag.Name):
			urls = params.SepoliaBootnodes
		case ctx.Bool(GoerliFlag.Name):
			urls = params.GoerliBootnodes
		}
>>>>>>> 8f7eb9cc
	}
	cfg.BootstrapNodes = mustParseBootnodes(urls)
}

func mustParseBootnodes(urls []string) []*enode.Node {
	nodes := make([]*enode.Node, 0, len(urls))
	for _, url := range urls {
		if url != "" {
			node, err := enode.Parse(enode.ValidSchemes, url)
			if err != nil {
				log.Crit("Bootstrap URL invalid", "enode", url, "err", err)
				return nil
			}
			nodes = append(nodes, node)
		}
	}
	return nodes
}

// setBootstrapNodesV5 creates a list of bootstrap nodes from the command line
// flags, reverting to pre-configured ones if none have been specified.
func setBootstrapNodesV5(ctx *cli.Context, cfg *p2p.Config) {
	urls := params.V5Bootnodes
	switch {
	case ctx.IsSet(BootnodesFlag.Name):
		urls = SplitAndTrim(ctx.String(BootnodesFlag.Name))
	case cfg.BootstrapNodesV5 != nil:
		return // already set, don't apply defaults.
	}

	cfg.BootstrapNodesV5 = make([]*enode.Node, 0, len(urls))
	for _, url := range urls {
		if url != "" {
			node, err := enode.Parse(enode.ValidSchemes, url)
			if err != nil {
				log.Error("Bootstrap URL invalid", "enode", url, "err", err)
				continue
			}
			cfg.BootstrapNodesV5 = append(cfg.BootstrapNodesV5, node)
		}
	}
}

// setListenAddress creates TCP/UDP listening address strings from set command
// line flags
func setListenAddress(ctx *cli.Context, cfg *p2p.Config) {
	if ctx.IsSet(ListenPortFlag.Name) {
		cfg.ListenAddr = fmt.Sprintf(":%d", ctx.Int(ListenPortFlag.Name))
	}
	if ctx.IsSet(DiscoveryPortFlag.Name) {
		cfg.DiscAddr = fmt.Sprintf(":%d", ctx.Int(DiscoveryPortFlag.Name))
	}
}

// setNAT creates a port mapper from command line flags.
func setNAT(ctx *cli.Context, cfg *p2p.Config) {
	if ctx.IsSet(NATFlag.Name) {
		natif, err := nat.Parse(ctx.String(NATFlag.Name))
		if err != nil {
			Fatalf("Option %s: %v", NATFlag.Name, err)
		}
		cfg.NAT = natif
	}
}

// SplitAndTrim splits input separated by a comma
// and trims excessive white space from the substrings.
func SplitAndTrim(input string) (ret []string) {
	l := strings.Split(input, ",")
	for _, r := range l {
		if r = strings.TrimSpace(r); r != "" {
			ret = append(ret, r)
		}
	}
	return ret
}

// setHTTP creates the HTTP RPC listener interface string from the set
// command line flags, returning empty if the HTTP endpoint is disabled.
func setHTTP(ctx *cli.Context, cfg *node.Config) {
	if ctx.Bool(HTTPEnabledFlag.Name) {
		if cfg.HTTPHost == "" {
			cfg.HTTPHost = "127.0.0.1"
		}
		if ctx.IsSet(HTTPListenAddrFlag.Name) {
			cfg.HTTPHost = ctx.String(HTTPListenAddrFlag.Name)
		}
	}

	if ctx.IsSet(HTTPPortFlag.Name) {
		cfg.HTTPPort = ctx.Int(HTTPPortFlag.Name)
	}

	if ctx.IsSet(AuthListenFlag.Name) {
		cfg.AuthAddr = ctx.String(AuthListenFlag.Name)
	}

	if ctx.IsSet(AuthPortFlag.Name) {
		cfg.AuthPort = ctx.Int(AuthPortFlag.Name)
	}

	if ctx.IsSet(AuthVirtualHostsFlag.Name) {
		cfg.AuthVirtualHosts = SplitAndTrim(ctx.String(AuthVirtualHostsFlag.Name))
	}

	if ctx.IsSet(HTTPCORSDomainFlag.Name) {
		cfg.HTTPCors = SplitAndTrim(ctx.String(HTTPCORSDomainFlag.Name))
	}

	if ctx.IsSet(HTTPApiFlag.Name) {
		cfg.HTTPModules = SplitAndTrim(ctx.String(HTTPApiFlag.Name))
	}

	if ctx.IsSet(HTTPVirtualHostsFlag.Name) {
		cfg.HTTPVirtualHosts = SplitAndTrim(ctx.String(HTTPVirtualHostsFlag.Name))
	}

	if ctx.IsSet(HTTPPathPrefixFlag.Name) {
		cfg.HTTPPathPrefix = ctx.String(HTTPPathPrefixFlag.Name)
	}
	if ctx.IsSet(AllowUnprotectedTxs.Name) {
		cfg.AllowUnprotectedTxs = ctx.Bool(AllowUnprotectedTxs.Name)
	}

	if ctx.IsSet(BatchRequestLimit.Name) {
		cfg.BatchRequestLimit = ctx.Int(BatchRequestLimit.Name)
	}

	if ctx.IsSet(BatchResponseMaxSize.Name) {
		cfg.BatchResponseMaxSize = ctx.Int(BatchResponseMaxSize.Name)
	}
}

// setGraphQL creates the GraphQL listener interface string from the set
// command line flags, returning empty if the GraphQL endpoint is disabled.
func setGraphQL(ctx *cli.Context, cfg *node.Config) {
	if ctx.IsSet(GraphQLCORSDomainFlag.Name) {
		cfg.GraphQLCors = SplitAndTrim(ctx.String(GraphQLCORSDomainFlag.Name))
	}
	if ctx.IsSet(GraphQLVirtualHostsFlag.Name) {
		cfg.GraphQLVirtualHosts = SplitAndTrim(ctx.String(GraphQLVirtualHostsFlag.Name))
	}
}

// setWS creates the WebSocket RPC listener interface string from the set
// command line flags, returning empty if the HTTP endpoint is disabled.
func setWS(ctx *cli.Context, cfg *node.Config) {
	if ctx.Bool(WSEnabledFlag.Name) {
		if cfg.WSHost == "" {
			cfg.WSHost = "127.0.0.1"
		}
		if ctx.IsSet(WSListenAddrFlag.Name) {
			cfg.WSHost = ctx.String(WSListenAddrFlag.Name)
		}
	}
	if ctx.IsSet(WSPortFlag.Name) {
		cfg.WSPort = ctx.Int(WSPortFlag.Name)
	}

	if ctx.IsSet(WSAllowedOriginsFlag.Name) {
		cfg.WSOrigins = SplitAndTrim(ctx.String(WSAllowedOriginsFlag.Name))
	}

	if ctx.IsSet(WSApiFlag.Name) {
		cfg.WSModules = SplitAndTrim(ctx.String(WSApiFlag.Name))
	}

	if ctx.IsSet(WSPathPrefixFlag.Name) {
		cfg.WSPathPrefix = ctx.String(WSPathPrefixFlag.Name)
	}
}

// setIPC creates an IPC path configuration from the set command line flags,
// returning an empty string if IPC was explicitly disabled, or the set path.
func setIPC(ctx *cli.Context, cfg *node.Config) {
	CheckExclusive(ctx, IPCDisabledFlag, IPCPathFlag)
	switch {
	case ctx.Bool(IPCDisabledFlag.Name):
		cfg.IPCPath = ""
	case ctx.IsSet(IPCPathFlag.Name):
		cfg.IPCPath = ctx.String(IPCPathFlag.Name)
	}
}

// setLes shows the deprecation warnings for LES flags.
func setLes(ctx *cli.Context, cfg *ethconfig.Config) {
	if ctx.IsSet(LightServeFlag.Name) {
		log.Warn("The light server has been deprecated, please remove this flag", "flag", LightServeFlag.Name)
	}
	if ctx.IsSet(LightIngressFlag.Name) {
		log.Warn("The light server has been deprecated, please remove this flag", "flag", LightIngressFlag.Name)
	}
	if ctx.IsSet(LightEgressFlag.Name) {
		log.Warn("The light server has been deprecated, please remove this flag", "flag", LightEgressFlag.Name)
	}
	if ctx.IsSet(LightMaxPeersFlag.Name) {
		log.Warn("The light server has been deprecated, please remove this flag", "flag", LightMaxPeersFlag.Name)
	}
	if ctx.IsSet(LightNoPruneFlag.Name) {
		log.Warn("The light server has been deprecated, please remove this flag", "flag", LightNoPruneFlag.Name)
	}
	if ctx.IsSet(LightNoSyncServeFlag.Name) {
		log.Warn("The light server has been deprecated, please remove this flag", "flag", LightNoSyncServeFlag.Name)
<<<<<<< HEAD
	}
}

// setMonitors enable monitors from the command line flags.
func setMonitors(ctx *cli.Context, cfg *node.Config) {
	if ctx.Bool(EnableDoubleSignMonitorFlag.Name) {
		cfg.EnableDoubleSignMonitor = true
	}
	if ctx.Bool(EnableMaliciousVoteMonitorFlag.Name) {
		cfg.EnableMaliciousVoteMonitor = true
=======
>>>>>>> 8f7eb9cc
	}
}

// MakeDatabaseHandles raises out the number of allowed file handles per process
// for Geth and returns half of the allowance to assign to the database.
func MakeDatabaseHandles(max int) int {
	limit, err := fdlimit.Maximum()
	if err != nil {
		Fatalf("Failed to retrieve file descriptor allowance: %v", err)
	}
	switch {
	case max == 0:
		// User didn't specify a meaningful value, use system limits
	case max < 128:
		// User specified something unhealthy, just use system defaults
		log.Error("File descriptor limit invalid (<128)", "had", max, "updated", limit)
	case max > limit:
		// User requested more than the OS allows, notify that we can't allocate it
		log.Warn("Requested file descriptors denied by OS", "req", max, "limit", limit)
	default:
		// User limit is meaningful and within allowed range, use that
		limit = max
	}
	raised, err := fdlimit.Raise(uint64(limit))
	if err != nil {
		Fatalf("Failed to raise file descriptor allowance: %v", err)
	}
	return int(raised / 2) // Leave half for networking and other stuff
}

// MakeAddress converts an account specified directly as a hex encoded string or
// a key index in the key store to an internal account representation.
func MakeAddress(ks *keystore.KeyStore, account string) (accounts.Account, error) {
	// If the specified account is a valid address, return it
	if common.IsHexAddress(account) {
		return accounts.Account{Address: common.HexToAddress(account)}, nil
	}
	// Otherwise try to interpret the account as a keystore index
	index, err := strconv.Atoi(account)
	if err != nil || index < 0 {
		return accounts.Account{}, fmt.Errorf("invalid account address or index %q", account)
	}
	log.Warn("-------------------------------------------------------------------")
	log.Warn("Referring to accounts by order in the keystore folder is dangerous!")
	log.Warn("This functionality is deprecated and will be removed in the future!")
	log.Warn("Please use explicit addresses! (can search via `geth account list`)")
	log.Warn("-------------------------------------------------------------------")

	accs := ks.Accounts()
	if len(accs) <= index {
		return accounts.Account{}, fmt.Errorf("index %d higher than number of accounts %d", index, len(accs))
	}
	return accs[index], nil
}

// setEtherbase retrieves the etherbase from the directly specified command line flags.
func setEtherbase(ctx *cli.Context, cfg *ethconfig.Config) {
	if !ctx.IsSet(MinerEtherbaseFlag.Name) {
		return
	}
	addr := ctx.String(MinerEtherbaseFlag.Name)
	if strings.HasPrefix(addr, "0x") || strings.HasPrefix(addr, "0X") {
		addr = addr[2:]
	}
	b, err := hex.DecodeString(addr)
	if err != nil || len(b) != common.AddressLength {
		Fatalf("-%s: invalid etherbase address %q", MinerEtherbaseFlag.Name, addr)
		return
	}
	cfg.Miner.Etherbase = common.BytesToAddress(b)
}

// MakePasswordList reads password lines from the file specified by the global --password flag.
func MakePasswordList(ctx *cli.Context) []string {
	return MakePasswordListFromPath(ctx.Path(PasswordFileFlag.Name))
}

func MakePasswordListFromPath(path string) []string {
	if path == "" {
		return nil
	}
	text, err := os.ReadFile(path)
	if err != nil {
		Fatalf("Failed to read password file: %v", err)
	}
	lines := strings.Split(string(text), "\n")
	// Sanitise DOS line endings.
	for i := range lines {
		lines[i] = strings.TrimRight(lines[i], "\r")
	}
	return lines
}

func SetP2PConfig(ctx *cli.Context, cfg *p2p.Config) {
	setNodeKey(ctx, cfg)
	setNAT(ctx, cfg)
	setListenAddress(ctx, cfg)
	setBootstrapNodes(ctx, cfg)
	setBootstrapNodesV5(ctx, cfg)

	if ctx.IsSet(MaxPeersFlag.Name) {
		cfg.MaxPeers = ctx.Int(MaxPeersFlag.Name)
<<<<<<< HEAD
	}
	// if max peers per ip is not set, use max peers
	if cfg.MaxPeersPerIP <= 0 {
		cfg.MaxPeersPerIP = cfg.MaxPeers
	}
	// flag like: `--maxpeersperip 10` could override the setting in config.toml
	if ctx.IsSet(MaxPeersPerIPFlag.Name) {
		cfg.MaxPeersPerIP = ctx.Int(MaxPeersPerIPFlag.Name)
	}

=======
	}
>>>>>>> 8f7eb9cc
	ethPeers := cfg.MaxPeers
	log.Info("Maximum peer count", "ETH", ethPeers, "total", cfg.MaxPeers)

	if ctx.IsSet(MaxPendingPeersFlag.Name) {
		cfg.MaxPendingPeers = ctx.Int(MaxPendingPeersFlag.Name)
	}
	if ctx.IsSet(NoDiscoverFlag.Name) {
		cfg.NoDiscovery = true
	}

	CheckExclusive(ctx, DiscoveryV4Flag, NoDiscoverFlag)
	CheckExclusive(ctx, DiscoveryV5Flag, NoDiscoverFlag)
	cfg.DiscoveryV4 = ctx.Bool(DiscoveryV4Flag.Name)
	cfg.DiscoveryV5 = ctx.Bool(DiscoveryV5Flag.Name)

	if netrestrict := ctx.String(NetrestrictFlag.Name); netrestrict != "" {
		list, err := netutil.ParseNetlist(netrestrict)
		if err != nil {
			Fatalf("Option %q: %v", NetrestrictFlag.Name, err)
		}
		cfg.NetRestrict = list
	}

	if ctx.Bool(DeveloperFlag.Name) {
		// --dev mode can't use p2p networking.
		cfg.MaxPeers = 0
		cfg.ListenAddr = ""
		cfg.NoDial = true
		cfg.NoDiscovery = true
		cfg.DiscoveryV5 = false
	}
}

// SetNodeConfig applies node-related command line flags to the config.
func SetNodeConfig(ctx *cli.Context, cfg *node.Config) {
	SetP2PConfig(ctx, &cfg.P2P)
	setIPC(ctx, cfg)
	setHTTP(ctx, cfg)
	setGraphQL(ctx, cfg)
	setWS(ctx, cfg)
	setNodeUserIdent(ctx, cfg)
	SetDataDir(ctx, cfg)
	setSmartCard(ctx, cfg)
	setMonitors(ctx, cfg)
	setBLSWalletDir(ctx, cfg)
	setVoteJournalDir(ctx, cfg)

	if ctx.IsSet(JWTSecretFlag.Name) {
		cfg.JWTSecret = ctx.String(JWTSecretFlag.Name)
	}

	if ctx.IsSet(EnablePersonal.Name) {
		cfg.EnablePersonal = true
	}

	if ctx.IsSet(ExternalSignerFlag.Name) {
		cfg.ExternalSigner = ctx.String(ExternalSignerFlag.Name)
	}

	if ctx.IsSet(KeyStoreDirFlag.Name) {
		cfg.KeyStoreDir = ctx.String(KeyStoreDirFlag.Name)
	}
	if ctx.IsSet(DeveloperFlag.Name) {
		cfg.UseLightweightKDF = true
	}
	if ctx.IsSet(LightKDFFlag.Name) {
		cfg.UseLightweightKDF = ctx.Bool(LightKDFFlag.Name)
	}
	if ctx.IsSet(NoUSBFlag.Name) || cfg.NoUSB {
		log.Warn("Option nousb is deprecated and USB is deactivated by default. Use --usb to enable")
	}
	if ctx.IsSet(USBFlag.Name) {
		cfg.USB = ctx.Bool(USBFlag.Name)
	}
	if ctx.IsSet(DirectBroadcastFlag.Name) {
		cfg.DirectBroadcast = ctx.Bool(DirectBroadcastFlag.Name)
	}
	if ctx.IsSet(DisableSnapProtocolFlag.Name) {
		cfg.DisableSnapProtocol = ctx.Bool(DisableSnapProtocolFlag.Name)
	}
	if ctx.IsSet(RangeLimitFlag.Name) {
		cfg.RangeLimit = ctx.Bool(RangeLimitFlag.Name)
	}
	if ctx.IsSet(InsecureUnlockAllowedFlag.Name) {
		cfg.InsecureUnlockAllowed = ctx.Bool(InsecureUnlockAllowedFlag.Name)
	}
	if ctx.IsSet(BLSPasswordFileFlag.Name) {
		cfg.BLSPasswordFile = ctx.String(BLSPasswordFileFlag.Name)
	}
	if ctx.IsSet(DBEngineFlag.Name) {
		dbEngine := ctx.String(DBEngineFlag.Name)
		if dbEngine != "leveldb" && dbEngine != "pebble" {
			Fatalf("Invalid choice for db.engine '%s', allowed 'leveldb' or 'pebble'", dbEngine)
		}
		log.Info(fmt.Sprintf("Using %s as db engine", dbEngine))
		cfg.DBEngine = dbEngine
	}
	// deprecation notice for log debug flags (TODO: find a more appropriate place to put these?)
	if ctx.IsSet(LogBacktraceAtFlag.Name) {
		log.Warn("log.backtrace flag is deprecated")
	}
	if ctx.IsSet(LogDebugFlag.Name) {
		log.Warn("log.debug flag is deprecated")
	}
}

func setSmartCard(ctx *cli.Context, cfg *node.Config) {
	// Skip enabling smartcards if no path is set
	path := ctx.String(SmartCardDaemonPathFlag.Name)
	if path == "" {
		return
	}
	// Sanity check that the smartcard path is valid
	fi, err := os.Stat(path)
	if err != nil {
		log.Info("Smartcard socket not found, disabling", "err", err)
		return
	}
	if fi.Mode()&os.ModeType != os.ModeSocket {
		log.Error("Invalid smartcard daemon path", "path", path, "type", fi.Mode().String())
		return
	}
	// Smartcard daemon path exists and is a socket, enable it
	cfg.SmartCardDaemonPath = path
}

func SetDataDir(ctx *cli.Context, cfg *node.Config) {
	switch {
	case ctx.IsSet(DataDirFlag.Name):
		cfg.DataDir = ctx.String(DataDirFlag.Name)
	case ctx.Bool(DeveloperFlag.Name):
		cfg.DataDir = "" // unless explicitly requested, use memory databases
<<<<<<< HEAD
	}
}

func setVoteJournalDir(ctx *cli.Context, cfg *node.Config) {
	dataDir := cfg.DataDir
	if ctx.IsSet(VoteJournalDirFlag.Name) {
		cfg.VoteJournalDir = ctx.String(VoteJournalDirFlag.Name)
	} else if cfg.VoteJournalDir == "" {
		cfg.VoteJournalDir = filepath.Join(dataDir, "voteJournal")
	}
}

func setBLSWalletDir(ctx *cli.Context, cfg *node.Config) {
	dataDir := cfg.DataDir
	if ctx.IsSet(BLSWalletDirFlag.Name) {
		cfg.BLSWalletDir = ctx.String(BLSWalletDirFlag.Name)
	} else if cfg.BLSWalletDir == "" {
		cfg.BLSWalletDir = filepath.Join(dataDir, "bls/wallet")
	}
}

=======
	case ctx.Bool(GoerliFlag.Name) && cfg.DataDir == node.DefaultDataDir():
		cfg.DataDir = filepath.Join(node.DefaultDataDir(), "goerli")
	case ctx.Bool(SepoliaFlag.Name) && cfg.DataDir == node.DefaultDataDir():
		cfg.DataDir = filepath.Join(node.DefaultDataDir(), "sepolia")
	case ctx.Bool(HoleskyFlag.Name) && cfg.DataDir == node.DefaultDataDir():
		cfg.DataDir = filepath.Join(node.DefaultDataDir(), "holesky")
	}
}

>>>>>>> 8f7eb9cc
func setGPO(ctx *cli.Context, cfg *gasprice.Config) {
	if ctx.IsSet(GpoBlocksFlag.Name) {
		cfg.Blocks = ctx.Int(GpoBlocksFlag.Name)
	}
	if ctx.IsSet(GpoPercentileFlag.Name) {
		cfg.Percentile = ctx.Int(GpoPercentileFlag.Name)
	}
	if ctx.IsSet(GpoMaxGasPriceFlag.Name) {
		cfg.MaxPrice = big.NewInt(ctx.Int64(GpoMaxGasPriceFlag.Name))
	}
	if ctx.IsSet(GpoIgnoreGasPriceFlag.Name) {
		cfg.IgnorePrice = big.NewInt(ctx.Int64(GpoIgnoreGasPriceFlag.Name))
	}
}

func setTxPool(ctx *cli.Context, cfg *legacypool.Config) {
	if ctx.IsSet(TxPoolLocalsFlag.Name) {
		locals := strings.Split(ctx.String(TxPoolLocalsFlag.Name), ",")
		for _, account := range locals {
			if trimmed := strings.TrimSpace(account); !common.IsHexAddress(trimmed) {
				Fatalf("Invalid account in --txpool.locals: %s", trimmed)
			} else {
				cfg.Locals = append(cfg.Locals, common.HexToAddress(account))
			}
		}
	}
	if ctx.IsSet(TxPoolNoLocalsFlag.Name) {
		cfg.NoLocals = ctx.Bool(TxPoolNoLocalsFlag.Name)
	}
	if ctx.IsSet(TxPoolJournalFlag.Name) {
		cfg.Journal = ctx.String(TxPoolJournalFlag.Name)
	}
	if ctx.IsSet(TxPoolRejournalFlag.Name) {
		cfg.Rejournal = ctx.Duration(TxPoolRejournalFlag.Name)
	}
	if ctx.IsSet(TxPoolPriceLimitFlag.Name) {
		cfg.PriceLimit = ctx.Uint64(TxPoolPriceLimitFlag.Name)
	}
	if ctx.IsSet(TxPoolPriceBumpFlag.Name) {
		cfg.PriceBump = ctx.Uint64(TxPoolPriceBumpFlag.Name)
	}
	if ctx.IsSet(TxPoolAccountSlotsFlag.Name) {
		cfg.AccountSlots = ctx.Uint64(TxPoolAccountSlotsFlag.Name)
	}
	if ctx.IsSet(TxPoolGlobalSlotsFlag.Name) {
		cfg.GlobalSlots = ctx.Uint64(TxPoolGlobalSlotsFlag.Name)
	}
	if ctx.IsSet(TxPoolAccountQueueFlag.Name) {
		cfg.AccountQueue = ctx.Uint64(TxPoolAccountQueueFlag.Name)
	}
	if ctx.IsSet(TxPoolGlobalQueueFlag.Name) {
		cfg.GlobalQueue = ctx.Uint64(TxPoolGlobalQueueFlag.Name)
	}
	if ctx.IsSet(TxPoolLifetimeFlag.Name) {
		cfg.Lifetime = ctx.Duration(TxPoolLifetimeFlag.Name)
	}
	if ctx.IsSet(TxPoolReannounceTimeFlag.Name) {
		cfg.ReannounceTime = ctx.Duration(TxPoolReannounceTimeFlag.Name)
	}
}

func setMiner(ctx *cli.Context, cfg *miner.Config) {
	if ctx.IsSet(MinerExtraDataFlag.Name) {
		cfg.ExtraData = []byte(ctx.String(MinerExtraDataFlag.Name))
	}
	if ctx.IsSet(MinerGasLimitFlag.Name) {
		cfg.GasCeil = ctx.Uint64(MinerGasLimitFlag.Name)
	}
	if ctx.IsSet(MinerGasPriceFlag.Name) {
		cfg.GasPrice = flags.GlobalBig(ctx, MinerGasPriceFlag.Name)
	}
	if ctx.IsSet(MinerRecommitIntervalFlag.Name) {
		cfg.Recommit = ctx.Duration(MinerRecommitIntervalFlag.Name)
	}
	if ctx.IsSet(MinerDelayLeftoverFlag.Name) {
		cfg.DelayLeftOver = ctx.Duration(MinerDelayLeftoverFlag.Name)
	}
	if ctx.Bool(VotingEnabledFlag.Name) {
		cfg.VoteEnable = true
	}
	if ctx.IsSet(MinerNewPayloadTimeout.Name) {
		cfg.NewPayloadTimeout = ctx.Duration(MinerNewPayloadTimeout.Name)
	}
	if ctx.Bool(DisableVoteAttestationFlag.Name) {
		cfg.DisableVoteAttestation = true
	}
}

func setRequiredBlocks(ctx *cli.Context, cfg *ethconfig.Config) {
	requiredBlocks := ctx.String(EthRequiredBlocksFlag.Name)
	if requiredBlocks == "" {
		if ctx.IsSet(LegacyWhitelistFlag.Name) {
			log.Warn("The flag --whitelist is deprecated and will be removed, please use --eth.requiredblocks")
			requiredBlocks = ctx.String(LegacyWhitelistFlag.Name)
		} else {
			return
		}
	}
	cfg.RequiredBlocks = make(map[uint64]common.Hash)
	for _, entry := range strings.Split(requiredBlocks, ",") {
		parts := strings.Split(entry, "=")
		if len(parts) != 2 {
			Fatalf("Invalid required block entry: %s", entry)
		}
		number, err := strconv.ParseUint(parts[0], 0, 64)
		if err != nil {
			Fatalf("Invalid required block number %s: %v", parts[0], err)
		}
		var hash common.Hash
		if err = hash.UnmarshalText([]byte(parts[1])); err != nil {
			Fatalf("Invalid required block hash %s: %v", parts[1], err)
		}
		cfg.RequiredBlocks[number] = hash
	}
}

// CheckExclusive verifies that only a single instance of the provided flags was
// set by the user. Each flag might optionally be followed by a string type to
// specialize it further.
func CheckExclusive(ctx *cli.Context, args ...interface{}) {
	set := make([]string, 0, 1)
	for i := 0; i < len(args); i++ {
		// Make sure the next argument is a flag and skip if not set
		flag, ok := args[i].(cli.Flag)
		if !ok {
			panic(fmt.Sprintf("invalid argument, not cli.Flag type: %T", args[i]))
		}
		// Check if next arg extends current and expand its name if so
		name := flag.Names()[0]

		if i+1 < len(args) {
			switch option := args[i+1].(type) {
			case string:
				// Extended flag check, make sure value set doesn't conflict with passed in option
				if ctx.String(flag.Names()[0]) == option {
					name += "=" + option
					set = append(set, "--"+name)
				}
				// shift arguments and continue
				i++
				continue

			case cli.Flag:
			default:
				panic(fmt.Sprintf("invalid argument, not cli.Flag or string extension: %T", args[i+1]))
			}
		}
		// Mark the flag if it's set
		if ctx.IsSet(flag.Names()[0]) {
			set = append(set, "--"+name)
		}
	}
	if len(set) > 1 {
		Fatalf("Flags %v can't be used at the same time", strings.Join(set, ", "))
	}
}

// SetEthConfig applies eth-related command line flags to the config.
func SetEthConfig(ctx *cli.Context, stack *node.Node, cfg *ethconfig.Config) {
	// Avoid conflicting network flags
<<<<<<< HEAD
	CheckExclusive(ctx, BSCMainnetFlag, DeveloperFlag)
=======
	CheckExclusive(ctx, MainnetFlag, DeveloperFlag, GoerliFlag, SepoliaFlag, HoleskyFlag)
>>>>>>> 8f7eb9cc
	CheckExclusive(ctx, DeveloperFlag, ExternalSignerFlag) // Can't use both ephemeral unlocked and external signer

	// Set configurations from CLI flags
	setEtherbase(ctx, cfg)
	setGPO(ctx, &cfg.GPO)
	setTxPool(ctx, &cfg.TxPool)
	setMiner(ctx, &cfg.Miner)
	setRequiredBlocks(ctx, cfg)
	setLes(ctx, cfg)

	// Cap the cache allowance and tune the garbage collector
	mem, err := gopsutil.VirtualMemory()
	if err == nil {
		if 32<<(^uintptr(0)>>63) == 32 && mem.Total > 2*1024*1024*1024 {
			log.Warn("Lowering memory allowance on 32bit arch", "available", mem.Total/1024/1024, "addressable", 2*1024)
			mem.Total = 2 * 1024 * 1024 * 1024
		}
		allowance := int(mem.Total / 1024 / 1024 / 3)
		if cache := ctx.Int(CacheFlag.Name); cache > allowance {
			log.Warn("Sanitizing cache to Go's GC limits", "provided", cache, "updated", allowance)
			ctx.Set(CacheFlag.Name, strconv.Itoa(allowance))
		}
	}
	// Ensure Go's GC ignores the database cache for trigger percentage
	cache := ctx.Int(CacheFlag.Name)
	gogc := math.Max(20, math.Min(100, 100/(float64(cache)/1024)))

	log.Debug("Sanitizing Go's GC trigger", "percent", int(gogc))
	godebug.SetGCPercent(int(gogc))

	if ctx.IsSet(SyncTargetFlag.Name) {
		cfg.SyncMode = downloader.FullSync // dev sync target forces full sync
	} else if ctx.IsSet(SyncModeFlag.Name) {
		cfg.SyncMode = *flags.GlobalTextMarshaler(ctx, SyncModeFlag.Name).(*downloader.SyncMode)
	}
	if ctx.IsSet(NetworkIdFlag.Name) {
		cfg.NetworkId = ctx.Uint64(NetworkIdFlag.Name)
	}
	if ctx.IsSet(CacheFlag.Name) || ctx.IsSet(CacheDatabaseFlag.Name) {
		cfg.DatabaseCache = ctx.Int(CacheFlag.Name) * ctx.Int(CacheDatabaseFlag.Name) / 100
	}
	cfg.DatabaseHandles = MakeDatabaseHandles(ctx.Int(FDLimitFlag.Name))
	if ctx.IsSet(AncientFlag.Name) {
		cfg.DatabaseFreezer = ctx.String(AncientFlag.Name)
	}
	if ctx.IsSet(DiffFlag.Name) {
		cfg.DatabaseDiff = ctx.String(DiffFlag.Name)
	}
	if ctx.IsSet(PersistDiffFlag.Name) {
		cfg.PersistDiff = ctx.Bool(PersistDiffFlag.Name)
	}
	if ctx.IsSet(DiffBlockFlag.Name) {
		cfg.DiffBlock = ctx.Uint64(DiffBlockFlag.Name)
	}
	if ctx.IsSet(PruneAncientDataFlag.Name) {
		if cfg.SyncMode == downloader.FullSync {
			cfg.PruneAncientData = ctx.Bool(PruneAncientDataFlag.Name)
		} else {
			log.Crit("pruneancient parameter can only be used with syncmode=full")
		}
	}
	if gcmode := ctx.String(GCModeFlag.Name); gcmode != "full" && gcmode != "archive" {
		Fatalf("--%s must be either 'full' or 'archive'", GCModeFlag.Name)
	}
	if ctx.IsSet(GCModeFlag.Name) {
		cfg.NoPruning = ctx.String(GCModeFlag.Name) == "archive"
	}
	if ctx.IsSet(DirectBroadcastFlag.Name) {
		cfg.DirectBroadcast = ctx.Bool(DirectBroadcastFlag.Name)
	}
	if ctx.IsSet(DisableSnapProtocolFlag.Name) {
		cfg.DisableSnapProtocol = ctx.Bool(DisableSnapProtocolFlag.Name)
	}
	if ctx.IsSet(EnableTrustProtocolFlag.Name) {
		cfg.EnableTrustProtocol = ctx.IsSet(EnableTrustProtocolFlag.Name)
	}
	if ctx.IsSet(PipeCommitFlag.Name) {
		log.Warn("The --pipecommit flag is deprecated and could be removed in the future!")
	}
	if ctx.IsSet(RangeLimitFlag.Name) {
		cfg.RangeLimit = ctx.Bool(RangeLimitFlag.Name)
	}
	if ctx.IsSet(CacheNoPrefetchFlag.Name) {
		cfg.NoPrefetch = ctx.Bool(CacheNoPrefetchFlag.Name)
	}
	// Read the value from the flag no matter if it's set or not.
	cfg.Preimages = ctx.Bool(CachePreimagesFlag.Name)
	if cfg.NoPruning && !cfg.Preimages {
		cfg.Preimages = true
		log.Info("Enabling recording of key preimages since archive mode is used")
	}
	if ctx.IsSet(StateHistoryFlag.Name) {
		cfg.StateHistory = ctx.Uint64(StateHistoryFlag.Name)
	}
<<<<<<< HEAD
	scheme, err := CompareStateSchemeCLIWithConfig(ctx)
	if err != nil {
		Fatalf("%v", err)
	}
	cfg.StateScheme = scheme
	// Parse transaction history flag, if user is still using legacy config
	// file with 'TxLookupLimit' configured, copy the value to 'TransactionHistory'.
	if cfg.TransactionHistory == ethconfig.Defaults.TransactionHistory && cfg.TxLookupLimit != ethconfig.Defaults.TxLookupLimit {
		log.Crit("The config option 'TxLookupLimit' is deprecated and may cause unexpected performance degradation issues, please use 'TransactionHistory' instead")
=======
	if ctx.IsSet(StateSchemeFlag.Name) {
		cfg.StateScheme = ctx.String(StateSchemeFlag.Name)
	}
	// Parse transaction history flag, if user is still using legacy config
	// file with 'TxLookupLimit' configured, copy the value to 'TransactionHistory'.
	if cfg.TransactionHistory == ethconfig.Defaults.TransactionHistory && cfg.TxLookupLimit != ethconfig.Defaults.TxLookupLimit {
		log.Warn("The config option 'TxLookupLimit' is deprecated and will be removed, please use 'TransactionHistory'")
		cfg.TransactionHistory = cfg.TxLookupLimit
>>>>>>> 8f7eb9cc
	}
	if ctx.IsSet(TransactionHistoryFlag.Name) {
		cfg.TransactionHistory = ctx.Uint64(TransactionHistoryFlag.Name)
	} else if ctx.IsSet(TxLookupLimitFlag.Name) {
<<<<<<< HEAD
		log.Crit("The flag --txlookuplimit is deprecated and may cause unexpected performance degradation issues. Please use --history.transactions instead")
	}
	if ctx.IsSet(PathDBSyncFlag.Name) {
		cfg.PathSyncFlush = true
=======
		log.Warn("The flag --txlookuplimit is deprecated and will be removed, please use --history.transactions")
		cfg.TransactionHistory = ctx.Uint64(TxLookupLimitFlag.Name)
>>>>>>> 8f7eb9cc
	}
	if ctx.String(GCModeFlag.Name) == "archive" && cfg.TransactionHistory != 0 {
		cfg.TransactionHistory = 0
		log.Warn("Disabled transaction unindexing for archive node")
	}
	if ctx.IsSet(CacheFlag.Name) || ctx.IsSet(CacheTrieFlag.Name) {
		cfg.TrieCleanCache = ctx.Int(CacheFlag.Name) * ctx.Int(CacheTrieFlag.Name) / 100
	}
	if ctx.IsSet(CacheFlag.Name) || ctx.IsSet(CacheGCFlag.Name) {
		cfg.TrieDirtyCache = ctx.Int(CacheFlag.Name) * ctx.Int(CacheGCFlag.Name) / 100
	}
	if ctx.IsSet(TriesInMemoryFlag.Name) {
		cfg.TriesInMemory = ctx.Uint64(TriesInMemoryFlag.Name)
	}
	if ctx.IsSet(TriesVerifyModeFlag.Name) {
		cfg.TriesVerifyMode = *flags.GlobalTextMarshaler(ctx, TriesVerifyModeFlag.Name).(*core.VerifyMode)
		// If a node sets verify mode to full or insecure, it's a fast node and need
		// to verify blocks from verify nodes, then it should enable trust protocol.
		if cfg.TriesVerifyMode.NeedRemoteVerify() {
			cfg.EnableTrustProtocol = true
		}
	}
	if ctx.IsSet(CacheFlag.Name) || ctx.IsSet(CacheSnapshotFlag.Name) {
		cfg.SnapshotCache = ctx.Int(CacheFlag.Name) * ctx.Int(CacheSnapshotFlag.Name) / 100
	}
	if ctx.IsSet(CacheLogSizeFlag.Name) {
		cfg.FilterLogCacheSize = ctx.Int(CacheLogSizeFlag.Name)
	}
	if !ctx.Bool(SnapshotFlag.Name) || cfg.SnapshotCache == 0 {
		// If snap-sync is requested, this flag is also required
		if cfg.SyncMode == downloader.SnapSync {
			if !ctx.Bool(SnapshotFlag.Name) {
				log.Warn("Snap sync requested, enabling --snapshot")
			}
			if cfg.SnapshotCache == 0 {
				log.Warn("Snap sync requested, resetting --cache.snapshot")
				cfg.SnapshotCache = ctx.Int(CacheFlag.Name) * CacheSnapshotFlag.Value / 100
			}
		} else {
			cfg.TrieCleanCache += cfg.SnapshotCache
			cfg.SnapshotCache = 0 // Disabled
		}
	}
	if ctx.IsSet(DocRootFlag.Name) {
		cfg.DocRoot = ctx.String(DocRootFlag.Name)
	}
	if ctx.IsSet(VMEnableDebugFlag.Name) {
		// TODO(fjl): force-enable this in --dev mode
		cfg.EnablePreimageRecording = ctx.Bool(VMEnableDebugFlag.Name)
	}

	if ctx.IsSet(RPCGlobalGasCapFlag.Name) {
		cfg.RPCGasCap = ctx.Uint64(RPCGlobalGasCapFlag.Name)
	}
	if cfg.RPCGasCap != 0 {
		log.Info("Set global gas cap", "cap", cfg.RPCGasCap)
	} else {
		log.Info("Global gas cap disabled")
	}
	if ctx.IsSet(RPCGlobalEVMTimeoutFlag.Name) {
		cfg.RPCEVMTimeout = ctx.Duration(RPCGlobalEVMTimeoutFlag.Name)
	}
	if ctx.IsSet(RPCGlobalTxFeeCapFlag.Name) {
		cfg.RPCTxFeeCap = ctx.Float64(RPCGlobalTxFeeCapFlag.Name)
	}
	if ctx.IsSet(NoDiscoverFlag.Name) {
		cfg.EthDiscoveryURLs, cfg.SnapDiscoveryURLs, cfg.TrustDiscoveryURLs, cfg.BscDiscoveryURLs = []string{}, []string{}, []string{}, []string{}
	} else if ctx.IsSet(DNSDiscoveryFlag.Name) {
		urls := ctx.String(DNSDiscoveryFlag.Name)
		if urls == "" {
			cfg.EthDiscoveryURLs = []string{}
		} else {
			cfg.EthDiscoveryURLs = SplitAndTrim(urls)
		}
	}
	// Override any default configs for hard coded networks.
	switch {
	case ctx.Bool(BSCMainnetFlag.Name):
		if !ctx.IsSet(NetworkIdFlag.Name) {
			cfg.NetworkId = 56
		}
<<<<<<< HEAD
		cfg.Genesis = core.DefaultBSCGenesisBlock()
		SetDNSDiscoveryDefaults(cfg, params.BSCGenesisHash)
	case ctx.Bool(ChapelFlag.Name):
=======
		cfg.Genesis = core.DefaultGenesisBlock()
		SetDNSDiscoveryDefaults(cfg, params.MainnetGenesisHash)
	case ctx.Bool(HoleskyFlag.Name):
		if !ctx.IsSet(NetworkIdFlag.Name) {
			cfg.NetworkId = 17000
		}
		cfg.Genesis = core.DefaultHoleskyGenesisBlock()
		SetDNSDiscoveryDefaults(cfg, params.HoleskyGenesisHash)
	case ctx.Bool(SepoliaFlag.Name):
>>>>>>> 8f7eb9cc
		if !ctx.IsSet(NetworkIdFlag.Name) {
			cfg.NetworkId = 97
		}
		cfg.Genesis = core.DefaultChapelGenesisBlock()
		SetDNSDiscoveryDefaults(cfg, params.ChapelGenesisHash)
	case ctx.Bool(DeveloperFlag.Name):
		if !ctx.IsSet(NetworkIdFlag.Name) {
			cfg.NetworkId = 1337
		}
		cfg.SyncMode = downloader.FullSync
		// Create new developer account or reuse existing one
		var (
			developer  accounts.Account
			passphrase string
			err        error
		)
		if list := MakePasswordList(ctx); len(list) > 0 {
			// Just take the first value. Although the function returns a possible multiple values and
			// some usages iterate through them as attempts, that doesn't make sense in this setting,
			// when we're definitely concerned with only one account.
			passphrase = list[0]
		}

		// Unlock the developer account by local keystore.
		var ks *keystore.KeyStore
		if keystores := stack.AccountManager().Backends(keystore.KeyStoreType); len(keystores) > 0 {
			ks = keystores[0].(*keystore.KeyStore)
		}
		if ks == nil {
			Fatalf("Keystore is not available")
		}

		// Figure out the dev account address.
		// setEtherbase has been called above, configuring the miner address from command line flags.
		if cfg.Miner.Etherbase != (common.Address{}) {
			developer = accounts.Account{Address: cfg.Miner.Etherbase}
		} else if accs := ks.Accounts(); len(accs) > 0 {
			developer = ks.Accounts()[0]
		} else {
			developer, err = ks.NewAccount(passphrase)
			if err != nil {
				Fatalf("Failed to create developer account: %v", err)
			}
		}
		// Make sure the address is configured as fee recipient, otherwise
		// the miner will fail to start.
		cfg.Miner.Etherbase = developer.Address

		if err := ks.Unlock(developer, passphrase); err != nil {
			Fatalf("Failed to unlock developer account: %v", err)
		}
		log.Info("Using developer account", "address", developer.Address)

		// Create a new developer genesis block or reuse existing one
		cfg.Genesis = core.DeveloperGenesisBlock(ctx.Uint64(DeveloperGasLimitFlag.Name), &developer.Address)
		if ctx.IsSet(DataDirFlag.Name) {
<<<<<<< HEAD
			// If datadir doesn't exist we need to open db in write-mode
			// so leveldb can create files.
			readonly := true
			if !common.FileExist(stack.ResolvePath("chaindata")) {
				readonly = false
			}
			// Check if we have an already initialized chain and fall back to
			// that if so. Otherwise, we need to generate a new genesis spec.
			chaindb := MakeChainDatabase(ctx, stack, readonly, false)
=======
			chaindb := tryMakeReadOnlyDatabase(ctx, stack)
>>>>>>> 8f7eb9cc
			if rawdb.ReadCanonicalHash(chaindb, 0) != (common.Hash{}) {
				cfg.Genesis = nil // fallback to db content

				//validate genesis has PoS enabled in block 0
				genesis, err := core.ReadGenesis(chaindb)
				if err != nil {
					Fatalf("Could not read genesis from database: %v", err)
				}
				if !genesis.Config.TerminalTotalDifficultyPassed {
					Fatalf("Bad developer-mode genesis configuration: terminalTotalDifficultyPassed must be true in developer mode")
				}
				if genesis.Config.TerminalTotalDifficulty == nil {
					Fatalf("Bad developer-mode genesis configuration: terminalTotalDifficulty must be specified.")
				}
				if genesis.Difficulty.Cmp(genesis.Config.TerminalTotalDifficulty) != 1 {
					Fatalf("Bad developer-mode genesis configuration: genesis block difficulty must be > terminalTotalDifficulty")
				}
			}
			chaindb.Close()
		}
		if !ctx.IsSet(MinerGasPriceFlag.Name) {
			cfg.Miner.GasPrice = big.NewInt(1)
		}
	default:
		if cfg.NetworkId == 1 {
			SetDNSDiscoveryDefaults(cfg, params.MainnetGenesisHash)
		}
	}
	// Set any dangling config values
	if ctx.String(CryptoKZGFlag.Name) != "gokzg" && ctx.String(CryptoKZGFlag.Name) != "ckzg" {
		Fatalf("--%s flag must be 'gokzg' or 'ckzg'", CryptoKZGFlag.Name)
	}
	log.Info("Initializing the KZG library", "backend", ctx.String(CryptoKZGFlag.Name))
	if err := kzg4844.UseCKZG(ctx.String(CryptoKZGFlag.Name) == "ckzg"); err != nil {
		Fatalf("Failed to set KZG library implementation to %s: %v", ctx.String(CryptoKZGFlag.Name), err)
	}
}

// SetDNSDiscoveryDefaults configures DNS discovery with the given URL if
// no URLs are set.
func SetDNSDiscoveryDefaults(cfg *ethconfig.Config, genesis common.Hash) {
	if cfg.EthDiscoveryURLs != nil {
		return // already set through flags/config
	}
	protocol := "all"
	if url := params.KnownDNSNetwork(genesis, protocol); url != "" {
		cfg.EthDiscoveryURLs = []string{url}
		cfg.SnapDiscoveryURLs = cfg.EthDiscoveryURLs
		cfg.TrustDiscoveryURLs = cfg.EthDiscoveryURLs
		cfg.BscDiscoveryURLs = cfg.EthDiscoveryURLs
	}
}

// RegisterEthService adds an Ethereum client to the stack.
// The second return value is the full node instance.
func RegisterEthService(stack *node.Node, cfg *ethconfig.Config) (ethapi.Backend, *eth.Ethereum) {
	backend, err := eth.New(stack, cfg)
	if err != nil {
		Fatalf("Failed to register the Ethereum service: %v", err)
	}
	stack.RegisterAPIs(tracers.APIs(backend.APIBackend))
	return backend.APIBackend, backend
}

// RegisterEthStatsService configures the Ethereum Stats daemon and adds it to the node.
func RegisterEthStatsService(stack *node.Node, backend ethapi.Backend, url string) {
	if err := ethstats.New(stack, backend, backend.Engine(), url); err != nil {
		Fatalf("Failed to register the Ethereum Stats service: %v", err)
	}
}

// RegisterGraphQLService adds the GraphQL API to the node.
func RegisterGraphQLService(stack *node.Node, backend ethapi.Backend, filterSystem *filters.FilterSystem, cfg *node.Config) {
	err := graphql.New(stack, backend, filterSystem, cfg.GraphQLCors, cfg.GraphQLVirtualHosts)
	if err != nil {
		Fatalf("Failed to register the GraphQL service: %v", err)
	}
}

type SetupMetricsOption func()

func EnableBuildInfo(gitCommit, gitDate string) SetupMetricsOption {
	return func() {
		// register build info into metrics
		metrics.NewRegisteredLabel("build-info", nil).Mark(map[string]interface{}{
			"version":          params.VersionWithMeta,
			"git-commit":       gitCommit,
			"git-commit-date":  gitDate,
			"go-version":       runtime.Version(),
			"operating-system": runtime.GOOS,
			"architecture":     runtime.GOARCH,
		})
	}
}

func EnableMinerInfo(ctx *cli.Context, minerConfig miner.Config) SetupMetricsOption {
	return func() {
		if ctx.Bool(MiningEnabledFlag.Name) {
			// register miner info into metrics
			minerInfo := structs.Map(minerConfig)
			minerInfo[UnlockedAccountFlag.Name] = ctx.String(UnlockedAccountFlag.Name)
			metrics.NewRegisteredLabel("miner-info", nil).Mark(minerInfo)
		}
	}
}

// RegisterFilterAPI adds the eth log filtering RPC API to the node.
func RegisterFilterAPI(stack *node.Node, backend ethapi.Backend, ethcfg *ethconfig.Config) *filters.FilterSystem {
	filterSystem := filters.NewFilterSystem(backend, filters.Config{
		LogCacheSize: ethcfg.FilterLogCacheSize,
	})
	stack.RegisterAPIs([]rpc.API{{
		Namespace: "eth",
<<<<<<< HEAD
		Service:   filters.NewFilterAPI(filterSystem, ethcfg.RangeLimit),
=======
		Service:   filters.NewFilterAPI(filterSystem, false),
>>>>>>> 8f7eb9cc
	}})
	return filterSystem
}

<<<<<<< HEAD
func EnableNodeInfo(poolConfig legacypool.Config) SetupMetricsOption {
	return func() {
		// register node info into metrics
		metrics.NewRegisteredLabel("node-info", nil).Mark(map[string]interface{}{
			"PriceLimit":   poolConfig.PriceLimit,
			"PriceBump":    poolConfig.PriceBump,
			"AccountSlots": poolConfig.AccountSlots,
			"GlobalSlots":  poolConfig.GlobalSlots,
			"AccountQueue": poolConfig.AccountQueue,
			"GlobalQueue":  poolConfig.GlobalQueue,
			"Lifetime":     poolConfig.Lifetime,
		})
	}
=======
// RegisterFullSyncTester adds the full-sync tester service into node.
func RegisterFullSyncTester(stack *node.Node, eth *eth.Ethereum, target common.Hash) {
	catalyst.RegisterFullSyncTester(stack, eth, target)
	log.Info("Registered full-sync tester", "hash", target)
>>>>>>> 8f7eb9cc
}

func SetupMetrics(ctx *cli.Context, options ...SetupMetricsOption) {
	if metrics.Enabled {
		log.Info("Enabling metrics collection")

		var (
			enableExport   = ctx.Bool(MetricsEnableInfluxDBFlag.Name)
			enableExportV2 = ctx.Bool(MetricsEnableInfluxDBV2Flag.Name)
		)

		if enableExport || enableExportV2 {
			CheckExclusive(ctx, MetricsEnableInfluxDBFlag, MetricsEnableInfluxDBV2Flag)

			v1FlagIsSet := ctx.IsSet(MetricsInfluxDBUsernameFlag.Name) ||
				ctx.IsSet(MetricsInfluxDBPasswordFlag.Name)

			v2FlagIsSet := ctx.IsSet(MetricsInfluxDBTokenFlag.Name) ||
				ctx.IsSet(MetricsInfluxDBOrganizationFlag.Name) ||
				ctx.IsSet(MetricsInfluxDBBucketFlag.Name)

			if enableExport && v2FlagIsSet {
				Fatalf("Flags --influxdb.metrics.organization, --influxdb.metrics.token, --influxdb.metrics.bucket are only available for influxdb-v2")
			} else if enableExportV2 && v1FlagIsSet {
				Fatalf("Flags --influxdb.metrics.username, --influxdb.metrics.password are only available for influxdb-v1")
			}
		}

		var (
			endpoint = ctx.String(MetricsInfluxDBEndpointFlag.Name)
			database = ctx.String(MetricsInfluxDBDatabaseFlag.Name)
			username = ctx.String(MetricsInfluxDBUsernameFlag.Name)
			password = ctx.String(MetricsInfluxDBPasswordFlag.Name)

			token        = ctx.String(MetricsInfluxDBTokenFlag.Name)
			bucket       = ctx.String(MetricsInfluxDBBucketFlag.Name)
			organization = ctx.String(MetricsInfluxDBOrganizationFlag.Name)
		)

		if enableExport {
			tagsMap := SplitTagsFlag(ctx.String(MetricsInfluxDBTagsFlag.Name))

			log.Info("Enabling metrics export to InfluxDB")

			go influxdb.InfluxDBWithTags(metrics.DefaultRegistry, 10*time.Second, endpoint, database, username, password, "geth.", tagsMap)
		} else if enableExportV2 {
			tagsMap := SplitTagsFlag(ctx.String(MetricsInfluxDBTagsFlag.Name))

			log.Info("Enabling metrics export to InfluxDB (v2)")

			go influxdb.InfluxDBV2WithTags(metrics.DefaultRegistry, 10*time.Second, endpoint, token, bucket, organization, "geth.", tagsMap)
		}

		if ctx.IsSet(MetricsHTTPFlag.Name) {
			address := net.JoinHostPort(ctx.String(MetricsHTTPFlag.Name), fmt.Sprintf("%d", ctx.Int(MetricsPortFlag.Name)))
			log.Info("Enabling stand-alone metrics HTTP endpoint", "address", address)
			exp.Setup(address)
		} else if ctx.IsSet(MetricsPortFlag.Name) {
			log.Warn(fmt.Sprintf("--%s specified without --%s, metrics server will not start.", MetricsPortFlag.Name, MetricsHTTPFlag.Name))
		}

		for _, opt := range options {
			opt()
		}

		// Start system runtime metrics collection
		go metrics.CollectProcessMetrics(3 * time.Second)
	}
}

func SplitTagsFlag(tagsFlag string) map[string]string {
	tags := strings.Split(tagsFlag, ",")
	tagsMap := map[string]string{}

	for _, t := range tags {
		if t != "" {
			kv := strings.Split(t, "=")

			if len(kv) == 2 {
				tagsMap[kv[0]] = kv[1]
			}
		}
	}

	return tagsMap
}

<<<<<<< HEAD
// MakeChainDatabase open an LevelDB using the flags passed to the client and will hard crash if it fails.
func MakeChainDatabase(ctx *cli.Context, stack *node.Node, readonly, disableFreeze bool) ethdb.Database {
=======
// MakeChainDatabase opens a database using the flags passed to the client and will hard crash if it fails.
func MakeChainDatabase(ctx *cli.Context, stack *node.Node, readonly bool) ethdb.Database {
>>>>>>> 8f7eb9cc
	var (
		cache   = ctx.Int(CacheFlag.Name) * ctx.Int(CacheDatabaseFlag.Name) / 100
		handles = MakeDatabaseHandles(ctx.Int(FDLimitFlag.Name))
		err     error
		chainDb ethdb.Database
	)
	switch {
	case ctx.IsSet(RemoteDBFlag.Name):
		log.Info("Using remote db", "url", ctx.String(RemoteDBFlag.Name), "headers", len(ctx.StringSlice(HttpHeaderFlag.Name)))
		client, err := DialRPCWithHeaders(ctx.String(RemoteDBFlag.Name), ctx.StringSlice(HttpHeaderFlag.Name))
		if err != nil {
			break
		}
		chainDb = remotedb.New(client)
	case ctx.String(SyncModeFlag.Name) == "light":
		chainDb, err = stack.OpenDatabase("lightchaindata", cache, handles, "", readonly)
	default:
		chainDb, err = stack.OpenDatabaseWithFreezer("chaindata", cache, handles, ctx.String(AncientFlag.Name), "", readonly, disableFreeze, false, false)
	}
	if err != nil {
		Fatalf("Could not open database: %v", err)
	}
	return chainDb
}

// tryMakeReadOnlyDatabase try to open the chain database in read-only mode,
// or fallback to write mode if the database is not initialized.
<<<<<<< HEAD
//
//nolint:unused
func tryMakeReadOnlyDatabase(ctx *cli.Context, stack *node.Node) ethdb.Database {
	// If datadir doesn't exist we need to open db in write-mode
	// so database engine can create files.
	readonly := true
	if !common.FileExist(stack.ResolvePath("chaindata")) || ctx.Bool(PruneAncientDataFlag.Name) {
		readonly = false
	}
	return MakeChainDatabase(ctx, stack, readonly, false)
=======
func tryMakeReadOnlyDatabase(ctx *cli.Context, stack *node.Node) ethdb.Database {
	// If the database doesn't exist we need to open it in write-mode to allow
	// the engine to create files.
	readonly := true
	if rawdb.PreexistingDatabase(stack.ResolvePath("chaindata")) == "" {
		readonly = false
	}
	return MakeChainDatabase(ctx, stack, readonly)
>>>>>>> 8f7eb9cc
}

func IsNetworkPreset(ctx *cli.Context) bool {
	for _, flag := range NetworkFlags {
		bFlag, _ := flag.(*cli.BoolFlag)
		if ctx.IsSet(bFlag.Name) {
			return true
		}
	}
	return false
}

func DialRPCWithHeaders(endpoint string, headers []string) (*rpc.Client, error) {
	if endpoint == "" {
		return nil, errors.New("endpoint must be specified")
	}
	if strings.HasPrefix(endpoint, "rpc:") || strings.HasPrefix(endpoint, "ipc:") {
		// Backwards compatibility with geth < 1.5 which required
		// these prefixes.
		endpoint = endpoint[4:]
	}
	var opts []rpc.ClientOption
	if len(headers) > 0 {
		customHeaders := make(http.Header)
		for _, h := range headers {
			kv := strings.Split(h, ":")
			if len(kv) != 2 {
				return nil, fmt.Errorf("invalid http header directive: %q", h)
			}
			customHeaders.Add(kv[0], kv[1])
		}
		opts = append(opts, rpc.WithHeaders(customHeaders))
	}
	return rpc.DialOptions(context.Background(), endpoint, opts...)
}

func MakeGenesis(ctx *cli.Context) *core.Genesis {
	var genesis *core.Genesis
	switch {
<<<<<<< HEAD
	case ctx.Bool(BSCMainnetFlag.Name):
		genesis = core.DefaultBSCGenesisBlock()
	case ctx.Bool(ChapelFlag.Name):
		genesis = core.DefaultChapelGenesisBlock()
=======
	case ctx.Bool(MainnetFlag.Name):
		genesis = core.DefaultGenesisBlock()
	case ctx.Bool(HoleskyFlag.Name):
		genesis = core.DefaultHoleskyGenesisBlock()
	case ctx.Bool(SepoliaFlag.Name):
		genesis = core.DefaultSepoliaGenesisBlock()
	case ctx.Bool(GoerliFlag.Name):
		genesis = core.DefaultGoerliGenesisBlock()
>>>>>>> 8f7eb9cc
	case ctx.Bool(DeveloperFlag.Name):
		Fatalf("Developer chains are ephemeral")
	}
	return genesis
}

// MakeChain creates a chain manager from set command line flags.
func MakeChain(ctx *cli.Context, stack *node.Node, readonly bool) (*core.BlockChain, ethdb.Database) {
	var (
		gspec   = MakeGenesis(ctx)
		chainDb = MakeChainDatabase(ctx, stack, readonly, false)
	)
	config, genesisHash, err := core.LoadChainConfig(chainDb, gspec)
	if err != nil {
		Fatalf("%v", err)
	}
	engine, err := ethconfig.CreateConsensusEngine(config, chainDb, nil, genesisHash)
	if err != nil {
		Fatalf("%v", err)
	}
	if gcmode := ctx.String(GCModeFlag.Name); gcmode != "full" && gcmode != "archive" {
		Fatalf("--%s must be either 'full' or 'archive'", GCModeFlag.Name)
	}
<<<<<<< HEAD
	provided, err := CompareStateSchemeCLIWithConfig(ctx)
	if err != nil {
		Fatalf("%v", err)
	}
	scheme, err := rawdb.ParseStateScheme(provided, chainDb)
=======
	scheme, err := rawdb.ParseStateScheme(ctx.String(StateSchemeFlag.Name), chainDb)
>>>>>>> 8f7eb9cc
	if err != nil {
		Fatalf("%v", err)
	}
	cache := &core.CacheConfig{
		TrieCleanLimit:      ethconfig.Defaults.TrieCleanCache,
		TrieCleanNoPrefetch: ctx.Bool(CacheNoPrefetchFlag.Name),
		TrieDirtyLimit:      ethconfig.Defaults.TrieDirtyCache,
		TrieDirtyDisabled:   ctx.String(GCModeFlag.Name) == "archive",
		TrieTimeLimit:       ethconfig.Defaults.TrieTimeout,
		TriesInMemory:       ethconfig.Defaults.TriesInMemory,
		SnapshotLimit:       ethconfig.Defaults.SnapshotCache,
		Preimages:           ctx.Bool(CachePreimagesFlag.Name),
		StateScheme:         scheme,
		StateHistory:        ctx.Uint64(StateHistoryFlag.Name),
	}
	if cache.TrieDirtyDisabled && !cache.Preimages {
		cache.Preimages = true
		log.Info("Enabling recording of key preimages since archive mode is used")
	}
	if !ctx.Bool(SnapshotFlag.Name) {
		cache.SnapshotLimit = 0 // Disabled
	}
	// If we're in readonly, do not bother generating snapshot data.
	if readonly {
		cache.SnapshotNoBuild = true
	}

	if ctx.IsSet(CacheFlag.Name) || ctx.IsSet(CacheTrieFlag.Name) {
		cache.TrieCleanLimit = ctx.Int(CacheFlag.Name) * ctx.Int(CacheTrieFlag.Name) / 100
	}
	if ctx.IsSet(CacheFlag.Name) || ctx.IsSet(CacheGCFlag.Name) {
		cache.TrieDirtyLimit = ctx.Int(CacheFlag.Name) * ctx.Int(CacheGCFlag.Name) / 100
	}
	if ctx.IsSet(TriesInMemoryFlag.Name) {
		cache.TriesInMemory = ctx.Uint64(TriesInMemoryFlag.Name)
	}
	vmcfg := vm.Config{EnablePreimageRecording: ctx.Bool(VMEnableDebugFlag.Name)}

	// Disable transaction indexing/unindexing by default.
	chain, err := core.NewBlockChain(chainDb, cache, gspec, nil, engine, vmcfg, nil, nil)
	if err != nil {
		Fatalf("Can't create BlockChain: %v", err)
	}
	return chain, chainDb
}

// MakeConsolePreloads retrieves the absolute paths for the console JavaScript
// scripts to preload before starting.
func MakeConsolePreloads(ctx *cli.Context) []string {
	// Skip preloading if there's nothing to preload
	if ctx.String(PreloadJSFlag.Name) == "" {
		return nil
	}
	// Otherwise resolve absolute paths and return them
	var preloads []string

	for _, file := range strings.Split(ctx.String(PreloadJSFlag.Name), ",") {
		preloads = append(preloads, strings.TrimSpace(file))
	}
	return preloads
}

// MakeTrieDatabase constructs a trie database based on the configured scheme.
<<<<<<< HEAD
func MakeTrieDatabase(ctx *cli.Context, disk ethdb.Database, preimage bool, readOnly bool) *trie.Database {
	config := &trie.Config{
		Preimages: preimage,
	}
	provided, err := CompareStateSchemeCLIWithConfig(ctx)
	if err != nil {
		Fatalf("%v", err)
	}
	scheme, err := rawdb.ParseStateScheme(provided, disk)
=======
func MakeTrieDatabase(ctx *cli.Context, disk ethdb.Database, preimage bool, readOnly bool, isVerkle bool) *trie.Database {
	config := &trie.Config{
		Preimages: preimage,
		IsVerkle:  isVerkle,
	}
	scheme, err := rawdb.ParseStateScheme(ctx.String(StateSchemeFlag.Name), disk)
>>>>>>> 8f7eb9cc
	if err != nil {
		Fatalf("%v", err)
	}
	if scheme == rawdb.HashScheme {
		// Read-only mode is not implemented in hash mode,
		// ignore the parameter silently. TODO(rjl493456442)
		// please config it if read mode is implemented.
		config.HashDB = hashdb.Defaults
		return trie.NewDatabase(disk, config)
	}
	if readOnly {
		config.PathDB = pathdb.ReadOnly
	} else {
		config.PathDB = pathdb.Defaults
	}
	return trie.NewDatabase(disk, config)
<<<<<<< HEAD
}

// CompareStateSchemeCLIWithConfig compare state scheme in CLI with config whether are equal.
func CompareStateSchemeCLIWithConfig(ctx *cli.Context) (string, error) {
	var (
		cfgScheme string
		err       error
	)
	if file := ctx.String("config"); file != "" {
		// we don't validate cfgScheme because it's already checked in cmd/geth/loadBaseConfig
		if cfgScheme, err = scanConfigForStateScheme(file); err != nil {
			log.Error("Failed to parse config file", "error", err)
			return "", err
		}
	}
	if !ctx.IsSet(StateSchemeFlag.Name) {
		if cfgScheme != "" {
			log.Info("Use config state scheme", "config", cfgScheme)
		}
		return cfgScheme, nil
	}

	cliScheme := ctx.String(StateSchemeFlag.Name)
	if !rawdb.ValidateStateScheme(cliScheme) {
		return "", fmt.Errorf("invalid state scheme in CLI: %s", cliScheme)
	}
	if cfgScheme == "" || cliScheme == cfgScheme {
		log.Info("Use CLI state scheme", "CLI", cliScheme)
		return cliScheme, nil
	}
	return "", fmt.Errorf("incompatible state scheme, CLI: %s, config: %s", cliScheme, cfgScheme)
}

func scanConfigForStateScheme(file string) (string, error) {
	f, err := os.Open(file)
	if err != nil {
		return "", err
	}
	defer f.Close()

	scanner := bufio.NewScanner(f)
	targetStr := "StateScheme"
	for scanner.Scan() {
		line := scanner.Text()
		if strings.Contains(line, targetStr) {
			return indexStateScheme(line), nil
		}
	}

	if err = scanner.Err(); err != nil {
		return "", err
	}
	return "", nil
}

func indexStateScheme(str string) string {
	i1 := strings.Index(str, "\"")
	i2 := strings.LastIndex(str, "\"")

	if i1 != -1 && i2 != -1 && i1 < i2 {
		return str[i1+1 : i2]
	}
	return ""
=======
>>>>>>> 8f7eb9cc
}<|MERGE_RESOLUTION|>--- conflicted
+++ resolved
@@ -18,10 +18,7 @@
 package utils
 
 import (
-<<<<<<< HEAD
 	"bufio"
-=======
->>>>>>> 8f7eb9cc
 	"context"
 	"crypto/ecdsa"
 	"encoding/hex"
@@ -39,11 +36,6 @@
 	"strings"
 	"time"
 
-	"github.com/fatih/structs"
-	pcsclite "github.com/gballet/go-libpcsclite"
-	gopsutil "github.com/shirou/gopsutil/mem"
-	"github.com/urfave/cli/v2"
-
 	"github.com/ethereum/go-ethereum/accounts"
 	"github.com/ethereum/go-ethereum/accounts/keystore"
 	"github.com/ethereum/go-ethereum/common"
@@ -55,10 +47,6 @@
 	"github.com/ethereum/go-ethereum/crypto"
 	"github.com/ethereum/go-ethereum/crypto/kzg4844"
 	"github.com/ethereum/go-ethereum/eth"
-<<<<<<< HEAD
-=======
-	"github.com/ethereum/go-ethereum/eth/catalyst"
->>>>>>> 8f7eb9cc
 	"github.com/ethereum/go-ethereum/eth/downloader"
 	"github.com/ethereum/go-ethereum/eth/ethconfig"
 	"github.com/ethereum/go-ethereum/eth/filters"
@@ -85,12 +73,10 @@
 	"github.com/ethereum/go-ethereum/trie"
 	"github.com/ethereum/go-ethereum/trie/triedb/hashdb"
 	"github.com/ethereum/go-ethereum/trie/triedb/pathdb"
-<<<<<<< HEAD
-=======
+	"github.com/fatih/structs"
 	pcsclite "github.com/gballet/go-libpcsclite"
 	gopsutil "github.com/shirou/gopsutil/mem"
 	"github.com/urfave/cli/v2"
->>>>>>> 8f7eb9cc
 )
 
 // These are all the command line flags we support.
@@ -177,11 +163,7 @@
 	}
 	NetworkIdFlag = &cli.Uint64Flag{
 		Name:     "networkid",
-<<<<<<< HEAD
 		Usage:    "Explicitly set network id (integer)(For testnets: use --chapel instead)",
-=======
-		Usage:    "Explicitly set network id (integer)(For testnets: use --goerli, --sepolia, --holesky instead)",
->>>>>>> 8f7eb9cc
 		Value:    ethconfig.Defaults.NetworkId,
 		Category: flags.EthCategory,
 	}
@@ -195,15 +177,6 @@
 		Usage:    "Chapel network: pre-configured Proof-of-Stake-Authority BSC test network",
 		Category: flags.EthCategory,
 	}
-<<<<<<< HEAD
-=======
-	HoleskyFlag = &cli.BoolFlag{
-		Name:     "holesky",
-		Usage:    "Holesky network: pre-configured proof-of-stake test network",
-		Category: flags.EthCategory,
-	}
-	// Dev mode
->>>>>>> 8f7eb9cc
 	DeveloperFlag = &cli.BoolFlag{
 		Name:     "dev",
 		Usage:    "Ephemeral proof-of-authority network with a pre-funded developer account, mining enabled",
@@ -358,15 +331,12 @@
 		Usage:    "Scheme to use for storing ethereum state ('hash' or 'path')",
 		Category: flags.StateCategory,
 	}
-<<<<<<< HEAD
 	PathDBSyncFlag = &cli.BoolFlag{
 		Name:     "pathdb.sync",
 		Usage:    "sync flush nodes cache to disk in path schema",
 		Value:    false,
 		Category: flags.StateCategory,
 	}
-=======
->>>>>>> 8f7eb9cc
 	StateHistoryFlag = &cli.Uint64Flag{
 		Name:     "history.state",
 		Usage:    "Number of recent blocks to retain state history for (default = 90,000 blocks, 0 = entire chain)",
@@ -1125,13 +1095,7 @@
 var (
 	// TestnetFlags is the flag group of all built-in supported testnets.
 	TestnetFlags = []cli.Flag{
-<<<<<<< HEAD
 		ChapelFlag,
-=======
-		GoerliFlag,
-		SepoliaFlag,
-		HoleskyFlag,
->>>>>>> 8f7eb9cc
 	}
 	// NetworkFlags is the flag group of all built-in supported networks.
 	NetworkFlags = append([]cli.Flag{BSCMainnetFlag}, TestnetFlags...)
@@ -1142,10 +1106,7 @@
 		AncientFlag,
 		RemoteDBFlag,
 		DBEngineFlag,
-<<<<<<< HEAD
-=======
 		StateSchemeFlag,
->>>>>>> 8f7eb9cc
 		HttpHeaderFlag,
 	}
 )
@@ -1155,18 +1116,6 @@
 // then a subdirectory of the specified datadir will be used.
 func MakeDataDir(ctx *cli.Context) string {
 	if path := ctx.String(DataDirFlag.Name); path != "" {
-<<<<<<< HEAD
-=======
-		if ctx.Bool(GoerliFlag.Name) {
-			return filepath.Join(path, "goerli")
-		}
-		if ctx.Bool(SepoliaFlag.Name) {
-			return filepath.Join(path, "sepolia")
-		}
-		if ctx.Bool(HoleskyFlag.Name) {
-			return filepath.Join(path, "holesky")
-		}
->>>>>>> 8f7eb9cc
 		return path
 	}
 	Fatalf("Cannot determine default data directory, please set manually (--datadir)")
@@ -1218,23 +1167,10 @@
 	urls := params.MainnetBootnodes
 	if ctx.IsSet(BootnodesFlag.Name) {
 		urls = SplitAndTrim(ctx.String(BootnodesFlag.Name))
-<<<<<<< HEAD
-	case cfg.BootstrapNodes != nil:
-		return // already set, don't apply defaults.
-=======
 	} else {
 		if cfg.BootstrapNodes != nil {
 			return // Already set by config file, don't apply defaults.
 		}
-		switch {
-		case ctx.Bool(HoleskyFlag.Name):
-			urls = params.HoleskyBootnodes
-		case ctx.Bool(SepoliaFlag.Name):
-			urls = params.SepoliaBootnodes
-		case ctx.Bool(GoerliFlag.Name):
-			urls = params.GoerliBootnodes
-		}
->>>>>>> 8f7eb9cc
 	}
 	cfg.BootstrapNodes = mustParseBootnodes(urls)
 }
@@ -1438,7 +1374,6 @@
 	}
 	if ctx.IsSet(LightNoSyncServeFlag.Name) {
 		log.Warn("The light server has been deprecated, please remove this flag", "flag", LightNoSyncServeFlag.Name)
-<<<<<<< HEAD
 	}
 }
 
@@ -1449,8 +1384,6 @@
 	}
 	if ctx.Bool(EnableMaliciousVoteMonitorFlag.Name) {
 		cfg.EnableMaliciousVoteMonitor = true
-=======
->>>>>>> 8f7eb9cc
 	}
 }
 
@@ -1553,7 +1486,6 @@
 
 	if ctx.IsSet(MaxPeersFlag.Name) {
 		cfg.MaxPeers = ctx.Int(MaxPeersFlag.Name)
-<<<<<<< HEAD
 	}
 	// if max peers per ip is not set, use max peers
 	if cfg.MaxPeersPerIP <= 0 {
@@ -1564,9 +1496,6 @@
 		cfg.MaxPeersPerIP = ctx.Int(MaxPeersPerIPFlag.Name)
 	}
 
-=======
-	}
->>>>>>> 8f7eb9cc
 	ethPeers := cfg.MaxPeers
 	log.Info("Maximum peer count", "ETH", ethPeers, "total", cfg.MaxPeers)
 
@@ -1699,7 +1628,6 @@
 		cfg.DataDir = ctx.String(DataDirFlag.Name)
 	case ctx.Bool(DeveloperFlag.Name):
 		cfg.DataDir = "" // unless explicitly requested, use memory databases
-<<<<<<< HEAD
 	}
 }
 
@@ -1721,17 +1649,6 @@
 	}
 }
 
-=======
-	case ctx.Bool(GoerliFlag.Name) && cfg.DataDir == node.DefaultDataDir():
-		cfg.DataDir = filepath.Join(node.DefaultDataDir(), "goerli")
-	case ctx.Bool(SepoliaFlag.Name) && cfg.DataDir == node.DefaultDataDir():
-		cfg.DataDir = filepath.Join(node.DefaultDataDir(), "sepolia")
-	case ctx.Bool(HoleskyFlag.Name) && cfg.DataDir == node.DefaultDataDir():
-		cfg.DataDir = filepath.Join(node.DefaultDataDir(), "holesky")
-	}
-}
-
->>>>>>> 8f7eb9cc
 func setGPO(ctx *cli.Context, cfg *gasprice.Config) {
 	if ctx.IsSet(GpoBlocksFlag.Name) {
 		cfg.Blocks = ctx.Int(GpoBlocksFlag.Name)
@@ -1892,11 +1809,7 @@
 // SetEthConfig applies eth-related command line flags to the config.
 func SetEthConfig(ctx *cli.Context, stack *node.Node, cfg *ethconfig.Config) {
 	// Avoid conflicting network flags
-<<<<<<< HEAD
 	CheckExclusive(ctx, BSCMainnetFlag, DeveloperFlag)
-=======
-	CheckExclusive(ctx, MainnetFlag, DeveloperFlag, GoerliFlag, SepoliaFlag, HoleskyFlag)
->>>>>>> 8f7eb9cc
 	CheckExclusive(ctx, DeveloperFlag, ExternalSignerFlag) // Can't use both ephemeral unlocked and external signer
 
 	// Set configurations from CLI flags
@@ -1991,39 +1904,25 @@
 	if ctx.IsSet(StateHistoryFlag.Name) {
 		cfg.StateHistory = ctx.Uint64(StateHistoryFlag.Name)
 	}
-<<<<<<< HEAD
 	scheme, err := CompareStateSchemeCLIWithConfig(ctx)
 	if err != nil {
 		Fatalf("%v", err)
 	}
 	cfg.StateScheme = scheme
-	// Parse transaction history flag, if user is still using legacy config
-	// file with 'TxLookupLimit' configured, copy the value to 'TransactionHistory'.
-	if cfg.TransactionHistory == ethconfig.Defaults.TransactionHistory && cfg.TxLookupLimit != ethconfig.Defaults.TxLookupLimit {
-		log.Crit("The config option 'TxLookupLimit' is deprecated and may cause unexpected performance degradation issues, please use 'TransactionHistory' instead")
-=======
-	if ctx.IsSet(StateSchemeFlag.Name) {
-		cfg.StateScheme = ctx.String(StateSchemeFlag.Name)
-	}
 	// Parse transaction history flag, if user is still using legacy config
 	// file with 'TxLookupLimit' configured, copy the value to 'TransactionHistory'.
 	if cfg.TransactionHistory == ethconfig.Defaults.TransactionHistory && cfg.TxLookupLimit != ethconfig.Defaults.TxLookupLimit {
 		log.Warn("The config option 'TxLookupLimit' is deprecated and will be removed, please use 'TransactionHistory'")
 		cfg.TransactionHistory = cfg.TxLookupLimit
->>>>>>> 8f7eb9cc
 	}
 	if ctx.IsSet(TransactionHistoryFlag.Name) {
 		cfg.TransactionHistory = ctx.Uint64(TransactionHistoryFlag.Name)
 	} else if ctx.IsSet(TxLookupLimitFlag.Name) {
-<<<<<<< HEAD
-		log.Crit("The flag --txlookuplimit is deprecated and may cause unexpected performance degradation issues. Please use --history.transactions instead")
+		log.Warn("The flag --txlookuplimit is deprecated and will be removed, please use --history.transactions")
+		cfg.TransactionHistory = ctx.Uint64(TxLookupLimitFlag.Name)
 	}
 	if ctx.IsSet(PathDBSyncFlag.Name) {
 		cfg.PathSyncFlush = true
-=======
-		log.Warn("The flag --txlookuplimit is deprecated and will be removed, please use --history.transactions")
-		cfg.TransactionHistory = ctx.Uint64(TxLookupLimitFlag.Name)
->>>>>>> 8f7eb9cc
 	}
 	if ctx.String(GCModeFlag.Name) == "archive" && cfg.TransactionHistory != 0 {
 		cfg.TransactionHistory = 0
@@ -2105,21 +2004,9 @@
 		if !ctx.IsSet(NetworkIdFlag.Name) {
 			cfg.NetworkId = 56
 		}
-<<<<<<< HEAD
 		cfg.Genesis = core.DefaultBSCGenesisBlock()
 		SetDNSDiscoveryDefaults(cfg, params.BSCGenesisHash)
 	case ctx.Bool(ChapelFlag.Name):
-=======
-		cfg.Genesis = core.DefaultGenesisBlock()
-		SetDNSDiscoveryDefaults(cfg, params.MainnetGenesisHash)
-	case ctx.Bool(HoleskyFlag.Name):
-		if !ctx.IsSet(NetworkIdFlag.Name) {
-			cfg.NetworkId = 17000
-		}
-		cfg.Genesis = core.DefaultHoleskyGenesisBlock()
-		SetDNSDiscoveryDefaults(cfg, params.HoleskyGenesisHash)
-	case ctx.Bool(SepoliaFlag.Name):
->>>>>>> 8f7eb9cc
 		if !ctx.IsSet(NetworkIdFlag.Name) {
 			cfg.NetworkId = 97
 		}
@@ -2176,7 +2063,6 @@
 		// Create a new developer genesis block or reuse existing one
 		cfg.Genesis = core.DeveloperGenesisBlock(ctx.Uint64(DeveloperGasLimitFlag.Name), &developer.Address)
 		if ctx.IsSet(DataDirFlag.Name) {
-<<<<<<< HEAD
 			// If datadir doesn't exist we need to open db in write-mode
 			// so leveldb can create files.
 			readonly := true
@@ -2186,9 +2072,6 @@
 			// Check if we have an already initialized chain and fall back to
 			// that if so. Otherwise, we need to generate a new genesis spec.
 			chaindb := MakeChainDatabase(ctx, stack, readonly, false)
-=======
-			chaindb := tryMakeReadOnlyDatabase(ctx, stack)
->>>>>>> 8f7eb9cc
 			if rawdb.ReadCanonicalHash(chaindb, 0) != (common.Hash{}) {
 				cfg.Genesis = nil // fallback to db content
 
@@ -2302,16 +2185,11 @@
 	})
 	stack.RegisterAPIs([]rpc.API{{
 		Namespace: "eth",
-<<<<<<< HEAD
 		Service:   filters.NewFilterAPI(filterSystem, ethcfg.RangeLimit),
-=======
-		Service:   filters.NewFilterAPI(filterSystem, false),
->>>>>>> 8f7eb9cc
 	}})
 	return filterSystem
 }
 
-<<<<<<< HEAD
 func EnableNodeInfo(poolConfig legacypool.Config) SetupMetricsOption {
 	return func() {
 		// register node info into metrics
@@ -2325,12 +2203,6 @@
 			"Lifetime":     poolConfig.Lifetime,
 		})
 	}
-=======
-// RegisterFullSyncTester adds the full-sync tester service into node.
-func RegisterFullSyncTester(stack *node.Node, eth *eth.Ethereum, target common.Hash) {
-	catalyst.RegisterFullSyncTester(stack, eth, target)
-	log.Info("Registered full-sync tester", "hash", target)
->>>>>>> 8f7eb9cc
 }
 
 func SetupMetrics(ctx *cli.Context, options ...SetupMetricsOption) {
@@ -2418,13 +2290,8 @@
 	return tagsMap
 }
 
-<<<<<<< HEAD
-// MakeChainDatabase open an LevelDB using the flags passed to the client and will hard crash if it fails.
+// MakeChainDatabase opens a database using the flags passed to the client and will hard crash if it fails.
 func MakeChainDatabase(ctx *cli.Context, stack *node.Node, readonly, disableFreeze bool) ethdb.Database {
-=======
-// MakeChainDatabase opens a database using the flags passed to the client and will hard crash if it fails.
-func MakeChainDatabase(ctx *cli.Context, stack *node.Node, readonly bool) ethdb.Database {
->>>>>>> 8f7eb9cc
 	var (
 		cache   = ctx.Int(CacheFlag.Name) * ctx.Int(CacheDatabaseFlag.Name) / 100
 		handles = MakeDatabaseHandles(ctx.Int(FDLimitFlag.Name))
@@ -2452,7 +2319,6 @@
 
 // tryMakeReadOnlyDatabase try to open the chain database in read-only mode,
 // or fallback to write mode if the database is not initialized.
-<<<<<<< HEAD
 //
 //nolint:unused
 func tryMakeReadOnlyDatabase(ctx *cli.Context, stack *node.Node) ethdb.Database {
@@ -2463,16 +2329,6 @@
 		readonly = false
 	}
 	return MakeChainDatabase(ctx, stack, readonly, false)
-=======
-func tryMakeReadOnlyDatabase(ctx *cli.Context, stack *node.Node) ethdb.Database {
-	// If the database doesn't exist we need to open it in write-mode to allow
-	// the engine to create files.
-	readonly := true
-	if rawdb.PreexistingDatabase(stack.ResolvePath("chaindata")) == "" {
-		readonly = false
-	}
-	return MakeChainDatabase(ctx, stack, readonly)
->>>>>>> 8f7eb9cc
 }
 
 func IsNetworkPreset(ctx *cli.Context) bool {
@@ -2512,21 +2368,10 @@
 func MakeGenesis(ctx *cli.Context) *core.Genesis {
 	var genesis *core.Genesis
 	switch {
-<<<<<<< HEAD
 	case ctx.Bool(BSCMainnetFlag.Name):
 		genesis = core.DefaultBSCGenesisBlock()
 	case ctx.Bool(ChapelFlag.Name):
 		genesis = core.DefaultChapelGenesisBlock()
-=======
-	case ctx.Bool(MainnetFlag.Name):
-		genesis = core.DefaultGenesisBlock()
-	case ctx.Bool(HoleskyFlag.Name):
-		genesis = core.DefaultHoleskyGenesisBlock()
-	case ctx.Bool(SepoliaFlag.Name):
-		genesis = core.DefaultSepoliaGenesisBlock()
-	case ctx.Bool(GoerliFlag.Name):
-		genesis = core.DefaultGoerliGenesisBlock()
->>>>>>> 8f7eb9cc
 	case ctx.Bool(DeveloperFlag.Name):
 		Fatalf("Developer chains are ephemeral")
 	}
@@ -2550,15 +2395,11 @@
 	if gcmode := ctx.String(GCModeFlag.Name); gcmode != "full" && gcmode != "archive" {
 		Fatalf("--%s must be either 'full' or 'archive'", GCModeFlag.Name)
 	}
-<<<<<<< HEAD
 	provided, err := CompareStateSchemeCLIWithConfig(ctx)
 	if err != nil {
 		Fatalf("%v", err)
 	}
 	scheme, err := rawdb.ParseStateScheme(provided, chainDb)
-=======
-	scheme, err := rawdb.ParseStateScheme(ctx.String(StateSchemeFlag.Name), chainDb)
->>>>>>> 8f7eb9cc
 	if err != nil {
 		Fatalf("%v", err)
 	}
@@ -2622,24 +2463,16 @@
 }
 
 // MakeTrieDatabase constructs a trie database based on the configured scheme.
-<<<<<<< HEAD
-func MakeTrieDatabase(ctx *cli.Context, disk ethdb.Database, preimage bool, readOnly bool) *trie.Database {
-	config := &trie.Config{
-		Preimages: preimage,
-	}
-	provided, err := CompareStateSchemeCLIWithConfig(ctx)
-	if err != nil {
-		Fatalf("%v", err)
-	}
-	scheme, err := rawdb.ParseStateScheme(provided, disk)
-=======
 func MakeTrieDatabase(ctx *cli.Context, disk ethdb.Database, preimage bool, readOnly bool, isVerkle bool) *trie.Database {
 	config := &trie.Config{
 		Preimages: preimage,
 		IsVerkle:  isVerkle,
 	}
-	scheme, err := rawdb.ParseStateScheme(ctx.String(StateSchemeFlag.Name), disk)
->>>>>>> 8f7eb9cc
+	provided, err := CompareStateSchemeCLIWithConfig(ctx)
+	if err != nil {
+		Fatalf("%v", err)
+	}
+	scheme, err := rawdb.ParseStateScheme(provided, disk)
 	if err != nil {
 		Fatalf("%v", err)
 	}
@@ -2656,7 +2489,6 @@
 		config.PathDB = pathdb.Defaults
 	}
 	return trie.NewDatabase(disk, config)
-<<<<<<< HEAD
 }
 
 // CompareStateSchemeCLIWithConfig compare state scheme in CLI with config whether are equal.
@@ -2720,6 +2552,4 @@
 		return str[i1+1 : i2]
 	}
 	return ""
-=======
->>>>>>> 8f7eb9cc
 }